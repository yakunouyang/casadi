cmake_minimum_required(VERSION 2.8.12)
project(casadi C CXX)

set(CASADI_MAJOR_VERSION 3)
set(CASADI_MINOR_VERSION 5)
set(CASADI_PATCH_VERSION 5)
set(CASADI_IS_RELEASE 0)

set(CASADI_VERSION ${CASADI_MAJOR_VERSION}.${CASADI_MINOR_VERSION}.${CASADI_PATCH_VERSION})
if(NOT CASADI_IS_RELEASE)
  set(CASADI_VERSION "${CASADI_VERSION}+")
endif()
set(CASADI_VERSION "${CASADI_VERSION}")
set(PACKAGE_NAME "CasADi")
set(PACKAGE_VERSION ${CASADI_VERSION})
set(PACKAGE_SO_VERSION "3.6")
set(PACKAGE_DESCRIPTION "CasADi is a symbolic framework for automatic differentation and numeric optimization")
set(PACKAGE_AUTHOR "Joel Andersson and Joris Gillis")
set(PACKAGE_MAINTAINER "Joel Andersson and Joris Gillis")
set(PACKAGE_URL "http://casadi.org")

############################################################
####################### Policies ###########################
############################################################
# Enforce cmake2.4+ style behaviour for
# mixed filename/full path linker directives
cmake_policy(SET CMP0003 NEW)

# cmake_policy propagation rules
if(POLICY CMP0011)
cmake_policy(SET CMP0011 OLD)
endif()

# cmake_policy avoid escaping in add_definitions
cmake_policy(SET CMP0005 OLD)

# cmake_policy use MACOSX_RPATH=ON by default
if(POLICY CMP0042)
  cmake_policy(SET CMP0042 NEW)
endif()

# cmake_policy how to interpret string arguments
if(POLICY CMP0054)
  cmake_policy(SET CMP0054 NEW)
endif()

#############################################################
########################## Version ##########################
#############################################################
# For systems with git installed, find out revision and description.
execute_process(COMMAND git rev-parse HEAD
  OUTPUT_VARIABLE git_revision
  OUTPUT_STRIP_TRAILING_WHITESPACE
  ERROR_QUIET
)
execute_process(COMMAND git describe --first-parent HEAD
  OUTPUT_VARIABLE git_describe
  OUTPUT_STRIP_TRAILING_WHITESPACE
  ERROR_QUIET
)
string(REPLACE "+-" "+" git_describe "${git_describe}")
string(REPLACE "-g" "." git_describe "${git_describe}")
set(PACKAGE_VERSION_FULL "${git_describe}")

# overwrite version numbers for official release
if((PACKAGE_VERSION_FULL STREQUAL "") OR (NOT PACKAGE_VERSION MATCHES "\\+"))
  set(PACKAGE_VERSION_FULL "${PACKAGE_VERSION}")
endif()

# We use the FeatureSummary module to get a more readable CMake output
include(FeatureSummary)
set_property(GLOBAL APPEND PROPERTY FeatureSummary_PKG_TYPES BUILD)
if(NOT COMMAND add_feature_info)
  function(add_feature_info _name _enabled _description)
    message(STATUS "Detected: ${_name} ${_description}")
  endfunction()
  function(feature_summary)
  endfunction()
endif()

# Default build type is Release
if(NOT CMAKE_BUILD_TYPE AND NOT CMAKE_CONFIGURATION_TYPES)
  set(CMAKE_BUILD_TYPE "Release" CACHE STRING "Build type (default Release)" FORCE)
endif()

########################################################################
############################# Fortran ##################################
########################################################################
option(FORTRAN_REQUIRED "Make fortran a required dependency" OFF)

# http://public.kitware.com/Bug/print_bug_page.php?bug_id=9220
set(CMAKE_MODULE_PATH ${PROJECT_SOURCE_DIR}/cmake)
include(language_support)
workaround_9220(Fortran Fortran_language_works)
if(FORTRAN_REQUIRED)
  enable_language(Fortran)
  set(Fortran_language_works ON)
else()
  if(Fortran_language_works)
    enable_language(Fortran OPTIONAL)
  endif()
endif()

########################################################################
############################# C++11 ####################################
########################################################################
# Check if the compiler supports C++11
foreach(CXX11FLAG_TEST "" "-std=c++11" "-std=c++0x")
  if(NOT USE_CXX11)
    # Try to compile test with the proposed flag
    try_compile(USE_CXX11
      ${CMAKE_BINARY_DIR}
      ${CMAKE_MODULE_PATH}/check_cxx11.cpp
      CMAKE_FLAGS -DCOMPILE_DEFINITIONS:STRING=${CXX11FLAG_TEST}
      OUTPUT_VARIABLE OUTPUT)

    # Save flag, if successful
    if(USE_CXX11)
      set(CXX11FLAG ${CXX11FLAG_TEST} CACHE INTERNAL "C++11 compile flag")
    endif()
  endif()
endforeach()

# If found, set flag
if(USE_CXX11)
  if(CXX11FLAG)
    message(STATUS "Flag needed for enabling C++11 features: ${CXX11FLAG}")
    set(CMAKE_CXX_FLAGS "${CMAKE_CXX_FLAGS} ${CXX11FLAG}")
  else()
    message(STATUS "No flag needed for enabling C++11 features.")
  endif()
  add_definitions(-DUSE_CXX11)
else()
  message(FATAL_ERROR "Cannot enable C++11 features.")
endif()

if(CXX11FLAG)
  try_compile(HAS_COPYSIGN
    ${CMAKE_BINARY_DIR}
    ${CMAKE_MODULE_PATH}/check_copysign.cpp
    CMAKE_FLAGS -DCOMPILE_DEFINITIONS:STRING=${CXX11FLAG}
    OUTPUT_VARIABLE OUTPUT)
  if(HAS_COPYSIGN)
    add_definitions(-DHAS_COPYSIGN)
  endif()


  try_compile(HAS_ERF
    ${CMAKE_BINARY_DIR}
    ${CMAKE_MODULE_PATH}/check_erf.cpp
    CMAKE_FLAGS -DCOMPILE_DEFINITIONS:STRING=${CXX11FLAG}
    OUTPUT_VARIABLE OUTPUT)
  if(HAS_ERF)
    add_definitions(-DHAS_ERF)
  endif()

  try_compile(HAS_ERFINV
    ${CMAKE_BINARY_DIR}
    ${CMAKE_MODULE_PATH}/check_erfinv.cpp
    CMAKE_FLAGS -DCOMPILE_DEFINITIONS:STRING=${CXX11FLAG}
    OUTPUT_VARIABLE OUTPUT)
  if(HAS_ERFINV)
    add_definitions(-DHAS_ERFINV)
  endif()
endif()

# Check if mkstemps is available
if(WIN32)
  add_definitions(-DHAVE_SIMPLE_MKSTEMPS)
else()
  file(WRITE ${CMAKE_BINARY_DIR}/mkstemps_test.cxx
      "#include <cstdlib>\n"
      "#include <unistd.h>\n"
      "int main() {\n"
      "  char tmp[] = \"mkstempstestXXXXXX.so\";\n"
      "  int flag = mkstemps(tmp, 3);\n"
      "  return flag;\n"
      "}\n")
  try_compile(HAVE_MKSTEMPS ${CMAKE_BINARY_DIR} ${CMAKE_BINARY_DIR}/mkstemps_test.cxx
              OUTPUT_VARIABLE HAVE_MKSTEMPS_OUTPUT)
  file(WRITE ${CMAKE_BINARY_DIR}/simple_mkstemps_test.cxx
      "#include <sys/stat.h>\n"
      "#include <fcntl.h>\n"
      "#include <errno.h>\n"
      "int main() {\n"
      "  int fd = open(\"test.c\", O_RDWR | O_CREAT | O_EXCL, S_IRUSR | S_IWUSR);\n"
      "}\n")
  try_compile(HAVE_SIMPLE_MKSTEMPS ${CMAKE_BINARY_DIR} ${CMAKE_BINARY_DIR}/simple_mkstemps_test.cxx
              OUTPUT_VARIABLE HAVE_SIMPLE_MKSTEMPS_OUTPUT)
  if(HAVE_MKSTEMPS)
    add_definitions(-DHAVE_MKSTEMPS)
  else()
    if(HAVE_SIMPLE_MKSTEMPS)
      add_definitions(-DHAVE_SIMPLE_MKSTEMPS)
    else()
      message(WARNING "mkstemp is not available, falling back on tmpnam. "
                      "Test compilation returned the following:\n"
                      "${HAVE_MKSTEMPS_OUTPUT}"
                      "Test compilation returned the following:\n"
                      "${HAVE_SIMPLE_MKSTEMPS_OUTPUT}")
   endif()
  endif()
endif()

############################################################
####################### macports python ####################
############################################################
# find the macports python libs if they exist
if(APPLE)
  set(CMAKE_LIBRARY_PATH /opt/local/lib ${CMAKE_LIBRARY_PATH})
endif()

############################################################
################# WITH_COMMON option #######################
############################################################
option(WITH_COMMON "Build common, stable interfaces, if found" OFF)
if(WITH_COMMON)
  # Look for LAPACK
  find_package(LAPACK QUIET)
  set(WITH_LAPACK_DEF ${LAPACK_FOUND})
  message("WITH_LAPACK_DEF: ${LAPACK_FOUND}")
  # qpOASES and blockSQP built if LAPACK available
  set(WITH_QPOASES_DEF ${LAPACK_FOUND})
  set(WITH_BLOCKSQP_DEF ${LAPACK_FOUND})
  set(WITH_SUPERSCS_DEF ${LAPACK_FOUND})
  # Look for IPOPT
  find_package(IPOPT QUIET)
  set(WITH_IPOPT_DEF ${IPOPT_FOUND})
else()
  # Disabled by default
  set(WITH_LAPACK_DEF OFF)
  set(WITH_QPOASES_DEF OFF)
  set(WITH_BLOCKSQP_DEF OFF)
  set(WITH_IPOPT_DEF OFF)
  set(WITH_SUPERSCS_DEF OFF)
endif()

set(DEPENDENT_LIBRARIES)


include(ExternalProject)


set(CROSS_FLAGS "")
set(CROSS_FLAGS_FORTRAN "")
set(CROSS_FLAGS_CMAKE)
if(CMAKE_CROSS_COMPILING)
  set(CROSS_FLAGS "--host=$ENV{CROSS_TRIPLE}")
  if("$ENV{CROSS_TRIPLE}" MATCHES "mingw32")
    # https://github.com/casadi/artifacts/issues/3
    set(CROSS_FLAGS_FORTRAN "lt_cv_deplibs_check_method=pass_all")
  endif()
  set(CROSS_FLAGS_CMAKE "-DCMAKE_TOOLCHAIN_FILE=$ENV{CMAKE_TOOLCHAIN_FILE}")
endif()

set(EXTERNAL_CMAKE_COMMAND "${CMAKE_COMMAND}")
if("$ENV{CROSS_TRIPLE}" MATCHES "mingw32")
  string(REPLACE "-gcc" "-cmake" EXTERNAL_CMAKE_COMMAND "$ENV{CC}")
endif()
message("EXTERNAL_CMAKE_COMMAND: ${EXTERNAL_CMAKE_COMMAND}")

set(WHOLE_ARCHIVE_ON "")
set(WHOLE_ARCHIVE_OFF "")

if("${CMAKE_CXX_COMPILER_ID}" STREQUAL "GNU")
  set(WHOLE_ARCHIVE_ON "-Wl,--whole-archive ")
  set(WHOLE_ARCHIVE_OFF "-Wl,--no-whole-archive ")
  if(APPLE)
    set(WHOLE_ARCHIVE_ON "-Wl,-all_load ")
    set(WHOLE_ARCHIVE_OFF "-Wl,-noall_load")
  endif()
elseif("${CMAKE_CXX_COMPILER_ID}" STREQUAL "Clang")
  set(WHOLE_ARCHIVE_ON "-Wl,-force_load, ")
  set(WHOLE_ARCHIVE_OFF "")
  if(APPLE)
    set(WHOLE_ARCHIVE_ON "-Wl,-all_load ")
    set(WHOLE_ARCHIVE_OFF "-Wl,-noall_load ")
  endif()
endif()


message("CXX $ENV{CXX}")
message("FC $ENV{FC}")
message("CC $ENV{CC}")



#####################################################
######################### swig ######################
#####################################################
option(WITH_PYTHON "Compile the Python front-end" OFF)
option(WITH_MATLAB "Compile the MATLAB front-end" OFF)
option(WITH_OCTAVE "Compile the Octave front-end (experimental)" OFF)
option(WITH_JSON "Compile the JSON front-end" OFF)
option(WITH_OCTAVE_IMPORT "[DEPRECATED] Copy import.m file to install directory" OFF)
option(WITH_PYTHON3 "Use Python 3.*" OFF)

############################################################
################# Misc options #############################
############################################################
option(INSTALL_INTERNAL_HEADERS "Install all headers" OFF)
option(ENABLE_EXPORT_ALL "Export all symbols to a shared library" OFF)
option(ENABLE_STATIC "Compile static libraries (.a on Linux)" OFF)
option(ENABLE_SHARED "Compile shared libraries (.so on Linux)" ON)
option(SWIG_EXPORT "Export SWIG" OFF)
option(SWIG_IMPORT "Export SWIG" OFF)

# enabling OpenMP support if requested
option(WITH_OPENMP "Compile with parallelization support using OpenMP" OFF)
if(WITH_OPENMP)
  find_package(OpenMP REQUIRED)
  if(OPENMP_FOUND)
    set(CMAKE_CXX_FLAGS "${CMAKE_CXX_FLAGS} ${OpenMP_CXX_FLAGS} -DWITH_OPENMP")
    set(CMAKE_C_FLAGS "${CMAKE_C_FLAGS} ${OpenMP_C_FLAGS} -DWITH_OPENMP")
  endif()
endif()

# enabling Threads support if requested
option(WITH_THREAD "Compile with parallelization support using POSIX Threads" OFF)
option(WITH_THREAD_MINGW "For MINGW, use mingw-std-threads" OFF)
if(WITH_THREAD)
  add_definitions(-DCASADI_WITH_THREAD)
endif()
if(MINGW AND WITH_THREAD_MINGW)
  add_definitions(-DCASADI_WITH_THREAD_MINGW)
else()
  if(WITH_THREAD)
    set(CMAKE_CXX_FLAGS "${CMAKE_CXX_FLAGS} -pthread")
  endif()
endif()


# OpenCL
option(WITH_OPENCL "Compile with OpenCL support (experimental)" OFF)
if(WITH_OPENCL)
  # Core depends on OpenCL for GPU calculations
  find_package(OpenCL REQUIRED)
  add_definitions(-DWITH_OPENCL)
  include_directories(${OPENCL_INCLUDE_DIRS})
endif()
add_feature_info(opencl-support WITH_OPENCL "Enable just-in-time compiliation to CPUs and GPUs with OpenCL.")

# Enable: RTLD_DEEPBIND
option(WITH_DEEPBIND "Load plugins with RTLD_DEEPBIND (can be used to resolve conflicting libraries in e.g. MATLAB)" ON)
if(WITH_DEEPBIND)
  add_definitions(-DWITH_DEEPBIND)
endif()

# Suppress warnings for refcounting failures (at program closure)
option(WITH_REFCOUNT_WARNINGS "Issue warnings upon reference counting failure" OFF)
if(WITH_REFCOUNT_WARNINGS)
  add_definitions(-DWITH_REFCOUNT_WARNINGS)
endif()

# Have an so version?
option(WITH_SO_VERSION "Use an so version for the library (version suffix) when applicable" ON)

set(WITH_COPYSIGN_UNDEF_DEFAULT OFF)
if(WITH_PYTHON AND MSVC)
  set(WITH_COPYSIGN_UNDEF_DEFAULT OFF)
endif()
option(WITH_COPYSIGN_UNDEF "On Windows, in Python.h #defines copysign to be _copysign. This option inserts an #undef" WITH_COPYSIGN_UNDEF_DEFAULT)

############################################################
################# Installation location ####################
############################################################
# Flat hierarchy if self-contained and on Windows
option(WITH_SELFCONTAINED "Make the install directory self-contained" OFF)
if(WITH_SELFCONTAINED OR (WIN32 AND NOT CYGWIN))
  set(DEF_LIB_PREFIX casadi)
  set(DEF_BIN_PREFIX casadi)
  set(DEF_CMAKE_PREFIX casadi/cmake)
  set(DEF_PYTHON_PREFIX) # Note: Files installed in a casadi subdirectory
  set(DEF_MATLAB_PREFIX casadi)
  set(DEF_INCLUDE_PREFIX casadi/include)
else()
  set(DEF_LIB_PREFIX lib)
  set(DEF_BIN_PREFIX bin)
  set(DEF_CMAKE_PREFIX lib/cmake/casadi)
  set(DEF_PYTHON_PREFIX python)
  if (WITH_PYTHON)
    set(PYTHON_VERSION_REQ "")
    if (WITH_PYTHON3)
      set(PYTHON_VERSION_REQ "3")
    endif()
    find_package(PythonInterp ${PYTHON_VERSION_REQ} REQUIRED)
    execute_process ( COMMAND ${PYTHON_EXECUTABLE} -c "from __future__ import print_function; from distutils.sysconfig import get_python_lib; print(get_python_lib())"
      OUTPUT_VARIABLE PYTHON_SITE_PACKAGES OUTPUT_STRIP_TRAILING_WHITESPACE)
    set(DEF_PYTHON_PREFIX ${PYTHON_SITE_PACKAGES})
  endif()
  set(DEF_MATLAB_PREFIX matlab)
  set(DEF_INCLUDE_PREFIX include)
endif()

# Installation directories are cache entries that can be modified
set(LIB_PREFIX ${DEF_LIB_PREFIX} CACHE PATH "Installation directory for libraries")
set(BIN_PREFIX ${DEF_BIN_PREFIX} CACHE PATH "Installation directory for executables")
set(INCLUDE_PREFIX ${DEF_INCLUDE_PREFIX} CACHE PATH "Installation directory for header files")
set(CMAKE_PREFIX ${DEF_CMAKE_PREFIX} CACHE PATH "Installation directory for CMake files")
set(PYTHON_PREFIX ${DEF_PYTHON_PREFIX} CACHE PATH "Installation directory for Python files")
set(MATLAB_PREFIX ${DEF_MATLAB_PREFIX} CACHE PATH "Installation directory for MATLAB/Octave files")


install(DIRECTORY "${CMAKE_BINARY_DIR}/external_projects/bin/" OPTIONAL DESTINATION ${LIB_PREFIX})
install(DIRECTORY "${CMAKE_BINARY_DIR}/external_projects/lib/" OPTIONAL DESTINATION ${LIB_PREFIX})
if(CMAKE_CROSS_COMPILING)
  install(DIRECTORY ${CMAKE_FIND_ROOT_PATH}/bin/ DESTINATION ${LIB_PREFIX} FILES_MATCHING PATTERN "*${CMAKE_SHARED_LIBRARY_SUFFIX}")
endif()

# Make relative paths absolute (needed later on)
foreach(p LIB BIN INCLUDE CMAKE PYTHON MATLAB)
  set(var ${p}_PREFIX)
  if(${var})
    if(NOT IS_ABSOLUTE "${${var}}")
      # Turn relative path into absolute
      set(${var} "${CMAKE_INSTALL_PREFIX}/${${var}}")
    endif()
  else()
    # Flat installation hierarchy
    set(${var} "${CMAKE_INSTALL_PREFIX}")
  endif()
endforeach()

# Set rpath
if(WITH_SELFCONTAINED)
  if(APPLE)
    set(CMAKE_INSTALL_RPATH "@loader_path/")
  else()
    set(CMAKE_INSTALL_RPATH "$ORIGIN")
  endif()
else()
  # add the automatically determined parts of the RPATH
  # which point to directories outside the build tree to the install RPATH
  set(CMAKE_INSTALL_RPATH_USE_LINK_PATH TRUE)

  # the RPATH to be used when installing, but only if it's not a system directory
  list(FIND CMAKE_PLATFORM_IMPLICIT_LINK_DIRECTORIES "${LIB_PREFIX}" isSystemDir)
  if("${isSystemDir}" STREQUAL "-1")
    set(CMAKE_INSTALL_RPATH "${LIB_PREFIX}")
  endif()
endif()


################################################################################
############################### compiler warnings ##############################
################################################################################
# add compiler warnings
option(WITH_EXTRA_WARNINGS "Add extra warnings (like -Wall -Wextra)" OFF)
option(WITH_WERROR "Add -Werror" OFF)
if("${CMAKE_CXX_COMPILER_ID}" STREQUAL "GNU")
  if(WITH_EXTRA_WARNINGS)
    set(EXTRA_CASADI_CXX_FLAGS "-Wall -Wextra -Wno-unused-parameter -Wno-sign-compare -Wno-attributes")
    set(EXTRA_CASADI_C_FLAGS "-Wall -Wextra -Wformat-security -Wno-unused-parameter -Wno-maybe-uninitialized -Wno-unused-but-set-variable -Wno-unused-function -Wno-unused-value")
  endif()
  if(WITH_WERROR)
    set(EXTRA_CASADI_CXX_FLAGS "${EXTRA_CASADI_CXX_FLAGS} -Werror")
    set(EXTRA_CASADI_C_FLAGS "${EXTRA_CASADI_C_FLAGS} -Werror")
  endif()

elseif("${CMAKE_CXX_COMPILER_ID}" STREQUAL "Clang")
  if(WITH_EXTRA_WARNINGS)
    set(EXTRA_CASADI_CXX_FLAGS "-Wall -Wextra -Wno-unused-parameter -Wno-sign-compare -Wno-mismatched-tags -Wno-tautological-compare")
    set(EXTRA_CASADI_C_FLAGS "-Wall -Wextra -Wformat-security -Wno-unused-parameter -Wno-unused-function -Wno-unused-value")
  endif()
  if(WITH_WERROR)
    set(EXTRA_CASADI_CXX_FLAGS "${EXTRA_CASADI_CXX_FLAGS} -Werror")
    set(EXTRA_CASADI_C_FLAGS "${EXTRA_CASADI_C_FLAGS} -Werror")
  endif()

elseif("${CMAKE_CXX_COMPILER_ID}" STREQUAL "Intel")
  if(WITH_EXTRA_WARNINGS)
    set(EXTRA_CASADI_CXX_FLAGS "-Wall -Wextra -Wno-unused-parameter -Wno-sign-compare")
    set(EXTRA_CASADI_C_FLAGS "-Wall -Wextra -Wformat-security -Wno-unused-parameter -Wno-maybe-uninitialized -Wno-unused-but-set-variable -Wno-unused-function -Wno-unused-value")
  endif()
  if(WITH_WERROR)
    set(EXTRA_CASADI_CXX_FLAGS "${EXTRA_CASADI_CXX_FLAGS} -Werror")
    set(EXTRA_CASADI_C_FLAGS "${EXTRA_CASADI_C_FLAGS} -Werror")
  endif()

elseif("${CMAKE_CXX_COMPILER_ID}" STREQUAL "MSVC")
  # I don't know the MSVC warnings, so do nothing for now
endif()
#######################################################################
############################### Extra runtime checks ##################
#######################################################################
option(WITH_EXTRA_CHECKS "Compile in extra runtime checks (for developers)" OFF)
if(WITH_EXTRA_CHECKS)
   add_definitions(-DWITH_EXTRA_CHECKS)
endif()


#######################################################################
############################# -fPIC ###################################
#######################################################################
# the following commands are needed to fix a problem with the libraries
# for linux 64 bits
if("${CMAKE_SYSTEM_PROCESSOR}" STREQUAL "x86_64" OR "${CMAKE_SYSTEM_PROCESSOR}" STREQUAL "aarch64")
  message(STATUS "x86_64 architecture detected - setting flag -fPIC")
  set(CMAKE_CXX_FLAGS "${CMAKE_CXX_FLAGS} -fPIC")
  set(CMAKE_C_FLAGS "${CMAKE_C_FLAGS} -fPIC")
  set(CMAKE_Fortran_FLAGS "${CMAKE_Fortran_FLAGS} -fPIC")
endif()

#######################################################################
########################### code coverage #############################
#######################################################################
option(WITH_COVERAGE "Create coverage report" OFF)
if(WITH_COVERAGE)
set(CMAKE_C_FLAGS "${CMAKE_C_FLAGS} -g -fprofile-arcs -ftest-coverage")
set(CMAKE_CXX_FLAGS "${CMAKE_CXX_FLAGS} -g -fprofile-arcs -ftest-coverage")
set(CMAKE_EXE_LINKER_FLAGS  " -lgcov -fprofile-arcs --coverage ${CMAKE_EXE_LINKER_FLAGS}")
endif()

if(MINGW)
  # Circumventing a bug in MinGW g++ v4.7.2, evoked by 752fa89355ffa
  set(CMAKE_CXX_FLAGS "${CMAKE_CXX_FLAGS} -fno-ipa-cp-clone")
endif()

# Tentative fix for https://github.com/casadi/casadi/issues/1665
if(MINGW OR ("${CMAKE_CXX_COMPILER_ID}" STREQUAL "GNU") OR ("${CMAKE_CXX_COMPILER_ID}" STREQUAL "Clang") OR ("${CMAKE_CXX_COMPILER_ID}" STREQUAL "Intel"))
  #set(CMAKE_CXX_FLAGS "${CMAKE_CXX_FLAGS} -fkeep-inline-functions")
endif()

# Plugin version
add_definitions(-DCASADI_VERSION=31)

# Necessary for Visual C++
add_definitions(-D_USE_MATH_DEFINES)
add_definitions(-D_SCL_SECURE_NO_WARNINGS)

# Dynamic loading (needed for loading plugins and external functions)
option(WITH_DL "Enable dynamic loading of functions" ON)
if(WITH_DL)
  add_definitions(-DWITH_DL)
endif()
add_feature_info(dynamic-loading WITH_DL "Compile with support for dynamic loading of generated functions (needed for ExternalFunction)")

# Dynamically loading FMU libraries
option(WITH_FMU "Enable dynamic loading of functions" ON)
if(WITH_FMU)
  add_definitions(-DWITH_FMU)
  set(FMU_INCLUDE_DIR ${PROJECT_SOURCE_DIR}/external_packages/FMI-Standard-2.0.2/headers)
endif()
add_feature_info(dynamic-loading WITH_FMU "Compile with support for dynamic loading of FMU libraries")

# Include support for deprecated features (to be removed in the next release)
option(WITH_DEPRECATED_FEATURES "Compile with syntax that is scheduled to be deprecated" ON)
if (WITH_DEPRECATED_FEATURES)
  add_definitions(-DWITH_DEPRECATED_FEATURES)
endif()

include_directories(.)
include_directories(${PROJECT_BINARY_DIR})

#######################################################################
################# 3rd party interface #################################
#######################################################################

option(WITH_BUILD_REQUIRED "Build any requirements that are not found on your system")

# Sundials: Solve initial-value problems in ODE and DAE
option(WITH_BUILD_SUNDIALS "Compile the included source code for Sundials 2.6.1" ON)
option(WITH_SUNDIALS "Compile the interface to Sundials" ON)
if(WITH_SUNDIALS)
  if(WITH_BUILD_SUNDIALS)
    # build the included sundials
    set(SUNDIALS_INCLUDE_DIR ${PROJECT_SOURCE_DIR}/external_packages/casadi-sundials)
    set(SUNDIALS_LIBRARIES casadi_sundials)
  else()
    # try to find system sundials
    add_definitions(-DWITH_SYSTEM_SUNDIALS)
    find_package(SUNDIALS REQUIRED)
  endif()
endif()
add_feature_info(sundials-interface WITH_SUNDIALS "Interface to the ODE/DAE integrator suite SUNDIALS.")

# CSparse: A sparse direct linear solver (included in the source)
option(WITH_BUILD_CSPARSE "Compile the included source code for CSparse" ON)
option(WITH_CSPARSE "Compile the interface to CSparse" ON)
if(WITH_CSPARSE)
  if(WITH_BUILD_CSPARSE)
    # build the included csparse
    set(CSPARSE_INCLUDE_DIR ${PROJECT_SOURCE_DIR}/external_packages/CSparse/Include)
    set(CSPARSE_LIBRARIES casadi_csparse)
  else()
    # try to find system csparse
    find_package(CSPARSE REQUIRED)
  endif()
endif()
add_feature_info(csparse-interface WITH_CSPARSE "Interface to the sparse direct linear solver CSparse.")

# BLASFEO
option(WITH_BLASFEO "Compile the interface to BLASFEO" OFF)
set(BUILD_BLASFEO_VERSION "edf92b396adddd9e548b9786f87ad290a0971329")
option(WITH_BUILD_BLASFEO "Build BLASFEO (BUILD_BLASFEO_VERSION=${BUILD_BLASFEO_VERSION}) from downloaded source." OFF)

# HPIPM
option(WITH_HPIPM "Compile the interface to HPIPM" OFF)
set(BUILD_HPIPM_VERSION "0e0c9f4e0d4081dceafa9b37c396db50bce0e81a")
set(BUILD_HPIPM_GIT_REPO "https://github.com/jgillis/hpipm.git")
option(WITH_BUILD_HPIPM "Build HPIPM (BUILD_HPIPM_VERSION=${BUILD_HPIPM_VERSION}) from downloaded source." OFF)
set(BUILD_HPIPM_DEPENDENCIES BLASFEO)

# SuperSCS: An conic solver
option(WITH_SUPERSCS "Compile the interface to SuperSCS (the source code for SuperSCS is included)" ${WITH_SUPERSCS_DEF})
add_feature_info(superscs-interface WITH_SUPERSCS "Interface to Conic solver SuperSCS.")

# OSQP: An operator-splitting QP solver
option(WITH_OSQP "Compile the interface to OSQP (the source code for OSQP is included)" OFF)
add_feature_info(osqp-interface WITH_OSQP "Interface to QP solver OSQP.")

# PROXQP: A QP solver based on proximal methods
option(WITH_PROXQP "Compile the interface to PROXQP (the source code for PROXQP is included)" OFF)
add_feature_info(proxqp-interface WITH_PROXQP "Interface to QP solver PROXQP.")

# TinyXML: An XML reader, needed e.g. by the Modelica interface
option(WITH_BUILD_TINYXML "Compile the included TinyXML source code" ON)
option(WITH_TINYXML "Compile the interface to TinyXML" ON)
if(WITH_TINYXML)
  if(WITH_BUILD_TINYXML)
    # build the included tinyxml
    set(TINYXML_INCLUDE_DIR ${PROJECT_SOURCE_DIR}/external_packages/tinyxml-2.6.2)
    set(TINYXML_LIBRARIES casadi_tinyxml)
  else()
    # try to find system tinyxml
    find_package(TINYXML REQUIRED)
  endif()
endif()
add_feature_info(tinyxml-interface WITH_TINYXML "Interface to the XML parser TinyXML.")

# DSDP
option(WITH_BUILD_DSDP "Compile the the included source code for DSDP" OFF)
option(WITH_DSDP "Compile the interface to DSDP" OFF)
if(WITH_DSDP)
  if(WITH_BUILD_DSDP)
    # build the included dsdp
    set(DSDP_INCLUDE_DIR ${PROJECT_SOURCE_DIR}/external_packages/DSDP/include)
    set(DSDP_LIBRARIES casadi_dsdp)
  else()
    # try to find system dsdp
    find_package(DSDP REQUIRED)
  endif()
endif()
add_feature_info(dsdp-interface WITH_DSDP "Interface to the interior point SDP solver DSDP.")

# CLANG: A just-in-time compiler
option(OLD_LLVM "Use pre-3.5 LLVM" OFF)
option(WITH_CLANG "Compile the interface to clang JIT" OFF)
if(WITH_CLANG)
  # try to find system CLANG
  find_package(CLANG REQUIRED)
endif()
add_feature_info(clang-interface WITH_CLANG "Interface to the Clang JIT compiler.")

# Lapack: Dense linear solvers
option(WITH_LAPACK "Compile the interface to LAPACK" ${WITH_LAPACK_DEF})
option(WITH_BUILD_LAPACK "Download and install OpenBLAS for LAPACK+BLAS" OFF)

# qpOASES: An active-set QP solver
option(WITH_QPOASES "Compile the interface to qpOASES (the source code for qpOASES is included)" ${WITH_QPOASES_DEF})
option(WITH_NO_QPOASES_BANNER "Add -D__NO_COPYRIGHT__ to qpOASES definitions" OFF)
if(WITH_QPOASES)
  if (NOT WITH_LAPACK)
     message(FATAL_ERROR "WITH_QPOASES requires WITH_LAPACK.")
  endif()
  set(QPOASES_INCLUDE_DIR ${PROJECT_SOURCE_DIR}/external_packages/qpOASES/include)
  set(QPOASES_LIBRARIES casadi_qpoases)
endif()
add_feature_info(qpoases-interface WITH_QPOASES "Interface to the active-set QP solver qpOASES.")

# blockSQP: A block-structure-exploiting SQP method
option(WITH_BLOCKSQP "Compile the interface to blockSQP (the source code for blockSQP is included)" ${WITH_BLOCKSQP_DEF})
if(WITH_BLOCKSQP)
  if (NOT WITH_QPOASES)
    message(FATAL_ERROR "WITH_BLOCKSQP requires WITH_QPOASES.")
  endif()
endif()
add_feature_info(blocksqp-interface WITH_BLOCKSQP "Interface to the NLP solver blockSQP.")

# IPOPT: A sparse interior point NLP solver with filter line-search
option(WITH_IPOPT "Compile the interface to IPOPT" ${WITH_IPOPT_DEF})
set(BUILD_IPOPT_VERSION "3.14.4")
option(WITH_BUILD_IPOPT "Build IPOPT (BUILD_IPOPT_VERSION=${BUILD_IPOPT_VERSION}) from downloaded source." OFF)
set(BUILD_IPOPT_DEPENDENCIES MUMPS)

# Knitro: An NLP solver
option(WITH_KNITRO "Compile the interface to KNITRO" OFF)
if(WITH_KNITRO)
  find_package(KNITRO REQUIRED)
endif()
add_feature_info(knitro-interface WITH_KNITRO "Interface to the NLP solver KNITRO.")

# CPLEX: A sparse mixed-integer QP solver
option(WITH_CPLEX "Compile the interface to CPLEX" OFF)
option(WITH_CPLEX_SHARED "Use shared cplex libraries" OFF)
if(WITH_CPLEX)
  find_package(CPLEX REQUIRED)
endif()
add_feature_info(cplex-interface WITH_CPLEX "Interface to the QP solver CPLEX.")

# Bonmin: An MINLP solver
option(WITH_BONMIN "Compile the interface to BONMIN" OFF)
set(BUILD_BONMIN_VERSION "1.8.8")
option(WITH_BUILD_BONMIN "Build BONMIN (BUILD_BONMIN_VERSION=${BUILD_BONMIN_VERSION}) from downloaded source." OFF)
set(BUILD_BONMIN_DEPENDENCIES IPOPT CBC)

# CBC: A sparse mixed-integer linear solver
option(WITH_CBC "Compile the CBC interface" OFF)
set(BUILD_CBC_VERSION "2.10.6")
option(WITH_BUILD_CBC "Build CBC (BUILD_CBC_VERSION=${BUILD_CBC_VERSION}) from downloaded source." OFF)
set(BUILD_CBC_DEPENDENCIES CLP)

# CLP: A sparse linear solver
option(WITH_CLP "Compile the CLP interface" OFF)
set(BUILD_CLP_VERSION "1.17.7")
set(BUILD_COINUTILS_VERSION "2.11.6")
set(BUILD_CGL_VERSION "0.60.4")
set(BUILD_OSI_VERSION "0.108.7")
option(WITH_BUILD_CLP "Build CLP (BUILD_CLP_VERSION=${BUILD_CLP_VERSION}) from downloaded source." OFF)
set(BUILD_CLP_DEPENDENCIES MUMPS LAPACK)

# MUMPS: Sparse direct linear solver
option(WITH_MUMPS "Enable MUMPS interface" OFF)
set(BUILD_MUMPS_TP_VERSION "3.0.2")
set(BUILD_METIS_TP_VERSION "2.0.0")
option(WITH_BUILD_MUMPS "Build MUMPS (BUILD_MUMPS_TP_VERSION=${BUILD_MUMPS_TP_VERSION}) from downloaded source." OFF)
set(BUILD_MUMPS_DEPENDENCIES LAPACK)

# SPRAL
option(WITH_SPRAL "Enable SPRAL interface" OFF)
set(BUILD_SPRAL_VERSION "d385d2c9e858366d257cafaaf05760ffa6543e26")
option(WITH_BUILD_SPRAL "Build SPRAL (BUILD_SPRAL_VERSION=${BUILD_SPRAL_VERSION}) from downloaded source." OFF)
set(BUILD_SPRAL_DEPENDENCIES LAPACK)

# HSL: Sparse direct linear solvers
option(WITH_HSL "Enable HSL interface" OFF)
if(WITH_HSL)
  find_package(HSL REQUIRED)
endif()
add_feature_info(hsl-interface WITH_HSL "Interface to HSL.")

# HIGHS: A MILP / QP solver
option(WITH_HIGHS "Compile the HiGHS interface" OFF)
set(BUILD_HIGHS_GIT_REPO "https://github.com/ERGO-Code/HiGHS")
set(BUILD_HIGHS_VERSION "46f6ceb269ed44934c79fc9e488487fcb6313b6a") # v1.3.0 suffers from https://github.com/ERGO-Code/HiGHS/issues/928
option(WITH_BUILD_HIGHS "Build HiGHS (BUILD_HIGHS_VERSION=${BUILD_HIGHS_VERSION}) from downloaded source (BUILD_HIGHS_GIT_REPO=${BUILD_HIGHS_GIT_REPO})." OFF)

function(libraries2flags libraries out)
# libtool cannot handle absoulte paths (i.e. it omits the library from the list of dependencies)
  set(local "")
  foreach(LIB ${libraries})
    if (LIB MATCHES "^-")
      # Pass -l, -L as-is
      set(local "${local} ${LIB}")
    else()
      get_filename_component(LIB_DIR "${LIB}" DIRECTORY)
      get_filename_component(LIB_NAME "${LIB}" NAME)
      string(REGEX REPLACE "${CMAKE_SHARED_LIBRARY_PREFIX}([A-Za-z0-9_]+)${CMAKE_SHARED_LIBRARY_SUFFIX}" "\\1" LIB_NAME_MOD ${LIB_NAME})
      if(LIB_NAME STREQUAL LIB_NAME_MOD)
        set(local "${local} ${LIB}")
      else()
        set(local "${local} -L${LIB_DIR} -l${LIB_NAME_MOD}")
      endif()
    endif()
    set(${out} "${local}" PARENT_SCOPE)
  endforeach()
endfunction()

# Packages must be sorted from high to low in the dependency graph
foreach(PKG HIGHS BONMIN IPOPT CBC CLP MUMPS SPRAL METIS HPIPM BLASFEO LAPACK)
  string(TOLOWER ${PKG} PKG_LOWER)
  if(WITH_${PKG})
    if(NOT WITH_BUILD_${PKG})
      get_property(PACKAGES_NOT_FOUND_BACKUP GLOBAL PROPERTY PACKAGES_NOT_FOUND)
      get_property(PACKAGES_FOUND_BACKUP GLOBAL PROPERTY PACKAGES_FOUND)
      find_package(${PKG})
    endif()
    if (WITH_BUILD_${PKG} OR (WITH_BUILD_REQUIRED AND NOT ${PKG}_FOUND))
      set(WITH_BUILD_${PKG} ON)

      # Add it to FeatureSummary
      get_property(PKG_HELP CACHE WITH_BUILD_${PKG} PROPERTY HELPSTRING)
      add_feature_info(${PKG_LOWER}-sourcebuild ON ${PKG_HELP})

      # Remove from PACKAGES_NOT_FOUND
      set_property(GLOBAL PROPERTY PACKAGES_NOT_FOUND ${PACKAGES_NOT_FOUND_BACKUP})
      set_property(GLOBAL PROPERTY PACKAGES_FOUND ${PACKAGES_FOUND_BACKUP})

      # We are going to need build dependencies
      foreach(DEP ${BUILD_${PKG}_DEPENDENCIES})
        set(WITH_${DEP} ON)
      endforeach()
      set(${PKG}_FOUND ON)
    endif()
    if(NOT ${PKG}_FOUND)
      message(FATAL_ERROR "${PKG} not found on your system yet required. Set WITH_BUILD_${PKG} or WITH_BUILD_REQUIRED ON to build this required package from source.")
    endif()
  endif()
endforeach()

set(SHARED_LIBRARY_RELDIR lib)
set(SHARED_LIBRARY64_RELDIR lib64)
if (WIN32)
    set(SHARED_LIBRARY_RELDIR bin)
else()
    if (CMAKE_SIZEOF_VOID_P EQUAL 4)
        set(SHARED_LIBRARY64_RELDIR lib)
    endif()
endif()

if(WITH_LAPACK)
  if (WITH_BUILD_LAPACK)
    # Requires gcc>=5.0
    ExternalProject_Add(openblas-external
      GIT_REPOSITORY https://github.com/jgillis/OpenBLAS.git
      GIT_TAG ee15f53c9ef7148b05e1b2ff80003df1685f0f10
      PREFIX "${CMAKE_BINARY_DIR}/external_projects"
      UPDATE_COMMAND ""
      CMAKE_COMMAND "${EXTERNAL_CMAKE_COMMAND}"
      CMAKE_ARGS -DBUILD_SHARED_LIBS=ON -DCMAKE_INSTALL_LIBDIR=lib -DTARGET=CORE2 -DUSE_THREAD=ON -DNUM_THREADS=16 -DBUILD_SINGLE=ON -DBUILD_DOUBLE=ON -DBUILD_COMPLEX=ON -DBUILD_COMPLEX16=ON -DDYNAMIC_ARCH=OFF -DUSE_OPENMP=OFF -DCMAKE_INSTALL_PREFIX=<INSTALL_DIR>)
    set(LAPACK_LIBRARIES "${CMAKE_BINARY_DIR}/external_projects/${SHARED_LIBRARY_RELDIR}/${CMAKE_SHARED_LIBRARY_PREFIX}openblas${CMAKE_SHARED_LIBRARY_SUFFIX}")    
    set(LAPACK_DEPENDS_TARGET openblas-external)

    add_library(lapack SHARED IMPORTED)
    add_dependencies(lapack openblas-external)
    set_target_properties(lapack PROPERTIES
      IMPORTED_LOCATION "${CMAKE_BINARY_DIR}/external_projects/${SHARED_LIBRARY_RELDIR}/${CMAKE_SHARED_LIBRARY_PREFIX}openblas${CMAKE_SHARED_LIBRARY_SUFFIX}"
      IMPORTED_IMPLIB "${CMAKE_BINARY_DIR}/external_projects/lib/${CMAKE_IMPORT_LIBRARY_PREFIX}openblas${CMAKE_IMPORT_LIBRARY_SUFFIX}"
    )
  else()
    add_library(lapack INTERFACE)
    target_link_libraries(lapack INTERFACE ${LAPACK_LIBRARIES})
  endif()
endif()
if(LAPACK_FOUND)
  libraries2flags("${LAPACK_LIBRARIES}" LAPACK_LFLAGS)
  message("LAPACK_LFLAGS: ${LAPBLASFEO_PATHACK_LFLAGS}")
endif()





if(WITH_BLASFEO)
  if (WITH_BUILD_BLASFEO)
    set(C_FLAGS "")
    if(CMAKE_C_COMPILER_ID STREQUAL "GNU")
        set(C_FLAGS "-DCMAKE_C_FLAGS=-std=c99")
    endif()
    ExternalProject_Add(blasfeo-external
      GIT_REPOSITORY https://github.com/giaf/blasfeo.git
      GIT_TAG ${BUILD_BLASFEO_VERSION}
      PREFIX "${CMAKE_BINARY_DIR}/external_projects"
      UPDATE_COMMAND ""
      CMAKE_COMMAND "${EXTERNAL_CMAKE_COMMAND}"
      CMAKE_ARGS ${C_FLAGS} -DBUILD_SHARED_LIBS=ON -DCMAKE_INSTALL_PREFIX=<INSTALL_DIR>)
    set(BLASFEO_PATH "${CMAKE_BINARY_DIR}/external_projects")
    set(BLASFEO_DEPENDS_TARGET blasfeo-external)

    add_library(blasfeo SHARED IMPORTED)
    add_dependencies(blasfeo blasfeo-external)
    set_target_properties(blasfeo PROPERTIES
      INTERFACE_INCLUDE_DIRECTORIES "${CMAKE_BINARY_DIR}/external_projects/include"
      IMPORTED_LOCATION "${CMAKE_BINARY_DIR}/external_projects/${SHARED_LIBRARY_RELDIR}/${CMAKE_SHARED_LIBRARY_PREFIX}blasfeo${CMAKE_SHARED_LIBRARY_SUFFIX}"
      IMPORTED_IMPLIB "${CMAKE_BINARY_DIR}/external_projects/lib/${CMAKE_IMPORT_LIBRARY_PREFIX}blasfeo${CMAKE_IMPORT_LIBRARY_SUFFIX}"
    )
    file(GLOB BLASFEO_HEADERS "${CMAKE_BINARY_DIR}/external_projects/include/blasfeo*")
    install(FILES
      ${BLASFEO_HEADERS}
      DESTINATION "${INCLUDE_PREFIX}")
  else()
    #add_library(lapack INTERFACE)
    #target_link_libraries(lapack INTERFACE ${LAPACK_LIBRARIES})
  endif()
endif()

message("CMAKE_C_COMPILER_ID: ${CMAKE_C_COMPILER_ID}")
if(WITH_HPIPM)
  if (WITH_BUILD_HPIPM)
    ExternalProject_Add(hpipm-external
      DEPENDS ${BLASFEO_DEPENDS_TARGET}
      GIT_REPOSITORY ${BUILD_HPIPM_GIT_REPO}
      GIT_TAG ${BUILD_HPIPM_VERSION}
      PREFIX "${CMAKE_BINARY_DIR}/external_projects"
      UPDATE_COMMAND ""
      CMAKE_COMMAND "${EXTERNAL_CMAKE_COMMAND}"
      CMAKE_ARGS -DHPIPM_TESTING=OFF -DBUILD_SHARED_LIBS=ON -DBLASFEO_PATH=${BLASFEO_PATH} -DCMAKE_INSTALL_PREFIX=<INSTALL_DIR>)
    add_library(hpipm SHARED IMPORTED)
    add_dependencies(hpipm hpipm-external)
    target_link_libraries(hpipm INTERFACE blasfeo)
    set_target_properties(hpipm PROPERTIES
       IMPORTED_LOCATION "${CMAKE_BINARY_DIR}/external_projects/${SHARED_LIBRARY_RELDIR}/${CMAKE_SHARED_LIBRARY_PREFIX}hpipm${CMAKE_SHARED_LIBRARY_SUFFIX}"
       IMPORTED_IMPLIB "${CMAKE_BINARY_DIR}/external_projects/lib/${CMAKE_IMPORT_LIBRARY_PREFIX}hpipm${CMAKE_IMPORT_LIBRARY_SUFFIX}"
    )
    file(GLOB HPIPM_HEADERS "${CMAKE_BINARY_DIR}/external_projects/include/hpipm*")
    install(FILES
      ${HPIPM_HEADERS}
      DESTINATION "${INCLUDE_PREFIX}")
  else()
    #add_library(lapack INTERFACE)
    #target_link_libraries(lapack INTERFACE ${LAPACK_LIBRARIES})
  endif()
endif()

message(STATUS "CMAKE_SYSTEM_NAME: ${CMAKE_SYSTEM_NAME} ${WIN32}")

add_feature_info(lapack-interface WITH_LAPACK "Interface to LAPACK.")

if (WITH_MUMPS OR WITH_SPRAL)
  set(WITH_COINMETIS ON)
  set(WITH_BUILD_COINMETIS ON)
endif()

if(WITH_COINMETIS)
  if(WITH_BUILD_COINMETIS)
    add_feature_info(coinmetis-sourcebuild ON "Build METIS (BUILD_METIS_TP_VERSION=${BUILD_METIS_TP_VERSION}) from downloaded source.")
    ExternalProject_Add(coinmetis-external
        GIT_REPOSITORY https://github.com/coin-or-tools/ThirdParty-Metis.git
        GIT_TAG releases/${BUILD_METIS_TP_VERSION}
        DEPENDS ${LAPACK_DEPENDS_TARGET}
        PREFIX "${CMAKE_BINARY_DIR}/external_projects"
        UPDATE_COMMAND ""
        CONFIGURE_COMMAND <SOURCE_DIR>/configure ${CROSS_FLAGS} --prefix=<INSTALL_DIR>

          # GKFree is not defined (variadic definition in utils.c); fails on MacOS target
          "CFLAGS=-Wno-implicit-function-declaration"
        PATCH_COMMAND COMMAND cd <SOURCE_DIR> && ./get.Metis)
    add_library(coinmetis INTERFACE IMPORTED)
    add_dependencies(coinmetis coinmetis-external)
    set_target_properties(coinmetis PROPERTIES
      INTERFACE_INCLUDE_DIRECTORIES "${CMAKE_BINARY_DIR}/external_projects/include/coin-or/metis"
      IMPORTED_LIBNAME "coinmetis"
    )

  endif()
endif()

if(WITH_MUMPS)
  if(WITH_BUILD_MUMPS)
    get_target_property(METIS_INCLUDE_DIR coinmetis INTERFACE_INCLUDE_DIRECTORIES)
    get_target_property(METIS_LIB coinmetis IMPORTED_LIBNAME)
    ExternalProject_Add(mumps-external
        DEPENDS coinmetis-external
        GIT_REPOSITORY https://github.com/coin-or-tools/ThirdParty-Mumps.git
        GIT_TAG releases/${BUILD_MUMPS_TP_VERSION}
        DEPENDS ${LAPACK_DEPENDS_TARGET} coinmetis-external
        PREFIX "${CMAKE_BINARY_DIR}/external_projects"
        UPDATE_COMMAND ""
        CONFIGURE_COMMAND <SOURCE_DIR>/configure ${CROSS_FLAGS}  --prefix=<INSTALL_DIR> "--with-metis-cflags=-I${METIS_INCLUDE_DIR}" "--with-metis-lflags=-L${CMAKE_BINARY_DIR}/external_projects/lib -l${METIS_LIB} -lm" "--with-lapack-lflags=${LAPACK_LFLAGS}" ${CROSS_FLAGS_FORTRAN}
        PATCH_COMMAND COMMAND cd <SOURCE_DIR> && ./get.Mumps)

    file(MAKE_DIRECTORY "${CMAKE_BINARY_DIR}/external_projects/include/coin-or")
    add_library(mumps SHARED IMPORTED)
    add_dependencies(mumps mumps-external)
    set_target_properties(mumps PROPERTIES
      IMPORTED_LOCATION "${CMAKE_BINARY_DIR}/external_projects/lib/${CMAKE_SHARED_LIBRARY_PREFIX}coinmumps${CMAKE_SHARED_LIBRARY_SUFFIX}"
      IMPORTED_IMPLIB "${CMAKE_BINARY_DIR}/external_projects/lib/${CMAKE_SHARED_LIBRARY_PREFIX}coinmumps${CMAKE_IMPORT_LIBRARY_SUFFIX}"
      INTERFACE_INCLUDE_DIRECTORIES "${CMAKE_BINARY_DIR}/external_projects/include/coin-or"
    )
  endif()
endif()
add_feature_info(mumps-interface WITH_MUMPS "Interface to MUMPS.")

set(SPRAL_DEPENDS_TARGET )
set(SPRAL_FLAGS )

message("WITH_SPRAL ${WITH_SPRAL} WITH_BUILD_SPRAL ${WITH_BUILD_SPRAL}")
if(WITH_SPRAL)
  if(WITH_BUILD_SPRAL)
    get_target_property(METIS_INCLUDE_DIR coinmetis INTERFACE_INCLUDE_DIRECTORIES)
    get_target_property(METIS_LIB coinmetis IMPORTED_LIBNAME)
    ExternalProject_Add(spral-external
        DEPENDS coinmetis-external
        GIT_REPOSITORY https://github.com/ralna/spral.git
        GIT_TAG ${BUILD_SPRAL_VERSION}
        DEPENDS ${LAPACK_DEPENDS_TARGET}
        PREFIX "${CMAKE_BINARY_DIR}/external_projects"
        UPDATE_COMMAND ""
        CONFIGURE_COMMAND autoreconf -ivf -I /usr/share/aclocal <SOURCE_DIR> COMMAND CFLAGS=-fPIC CXXFLAGS=-fPIC FFLAGS=-fPIC FCFLAGS=-fPIC <SOURCE_DIR>/configure ${CROSS_FLAGS} --disable-gpu --prefix=<INSTALL_DIR> --disable-openmp "--with-metis-inc-dir=${METIS_INCLUDE_DIR}" "--with-metis=-L${CMAKE_BINARY_DIR}/external_projects/lib -l${METIS_LIB} -lm" "--with-lapack=${LAPACK_LFLAGS}" "--with-blas=${LAPACK_LFLAGS}" ${CROSS_FLAGS_FORTRAN})
    set(SPRAL_DEPENDS_TARGET spral-external)
    set(SPRAL_FLAGS "--with-spral-cflags=-I${CMAKE_BINARY_DIR}/external_projects/include"
        "--with-spral-lflags=-L${CMAKE_BINARY_DIR}/external_projects/lib -lspral -lgfortran -lm -lcoinmetis ${LAPACK_LFLAGS}")
    install(FILES ${CMAKE_BINARY_DIR}/external_projects/src/spral-external/LICENCE DESTINATION ${INCLUDE_PREFIX}/licenses RENAME spral.txt)
  endif()
endif()
add_feature_info(spral-interface WITH_SPRAL "Interface to SPRAL.")

if((WITH_CLP AND WITH_BUILD_CLP) OR (WITH_CBC AND WITH_BUILD_CBC))
    add_feature_info(coinutils-sourcebuild ON "Build COINUTILS (BUILD_COINUTILS_VERSION=${BUILD_COINUTILS_VERSION}) from downloaded source.")
    ExternalProject_Add(coinutils-external
          DEPENDS ${LAPACK_DEPENDS_TARGET}
          GIT_REPOSITORY https://github.com/coin-or/CoinUtils.git
          GIT_TAG releases/${BUILD_COINUTILS_VERSION}
          PREFIX "${CMAKE_BINARY_DIR}/external_projects"
          UPDATE_COMMAND ""
          CONFIGURE_COMMAND <SOURCE_DIR>/configure ${CROSS_FLAGS} "--with-lapack-lflags=${LAPACK_LFLAGS}" --prefix=<INSTALL_DIR> )
    add_library(coinutils SHARED IMPORTED)
    add_dependencies(coinutils coinutils-external)
    set_target_properties(coinutils PROPERTIES
      IMPORTED_LOCATION "${CMAKE_BINARY_DIR}/external_projects/lib/${CMAKE_SHARED_LIBRARY_PREFIX}CoinUtils${CMAKE_SHARED_LIBRARY_SUFFIX}"
      IMPORTED_IMPLIB "${CMAKE_BINARY_DIR}/external_projects/lib/${CMAKE_SHARED_LIBRARY_PREFIX}CoinUtils${CMAKE_IMPORT_LIBRARY_SUFFIX}"
    )
endif()

if(WITH_CLP)
  if(WITH_BUILD_CLP)
    add_feature_info(osi-sourcebuild ON "Build OSI (BUILD_OSI_VERSION=${BUILD_OSI_VERSION}) from downloaded source.")
    ExternalProject_Add(osi-external
        DEPENDS coinutils-external
        GIT_REPOSITORY https://github.com/coin-or/Osi.git
        GIT_TAG releases/${BUILD_OSI_VERSION}
        PREFIX "${CMAKE_BINARY_DIR}/external_projects"
        UPDATE_COMMAND ""
        CONFIGURE_COMMAND <SOURCE_DIR>/configure ${CROSS_FLAGS} --prefix=<INSTALL_DIR> ${CROSS_FLAGS_FORTRAN}
	# For unknown reasons, Coin-or/configure disables pkg-config by default for clang compilers 
	--enable-pkg-config
    )
    add_library(osi SHARED IMPORTED)
    add_dependencies(osi osi-external)
    set_target_properties(osi PROPERTIES
      IMPORTED_LOCATION "${CMAKE_BINARY_DIR}/external_projects/lib/${CMAKE_SHARED_LIBRARY_PREFIX}Osi${CMAKE_SHARED_LIBRARY_SUFFIX}"
      IMPORTED_IMPLIB "${CMAKE_BINARY_DIR}/external_projects/lib/${CMAKE_SHARED_LIBRARY_PREFIX}Osi${CMAKE_IMPORT_LIBRARY_SUFFIX}"
    )
    ExternalProject_Add(clp-external
        DEPENDS osi-external mumps-external coinutils-external ${LAPACK_DEPENDS_TARGET}
        GIT_REPOSITORY https://github.com/coin-or/Clp.git
        GIT_TAG releases/${BUILD_CLP_VERSION}
        PREFIX "${CMAKE_BINARY_DIR}/external_projects"
        UPDATE_COMMAND ""
        CONFIGURE_COMMAND <SOURCE_DIR>/configure ${CROSS_FLAGS} "--with-lapack-lflags=${LAPACK_LFLAGS}" --prefix=<INSTALL_DIR>  ${CROSS_FLAGS_FORTRAN}
	# For unknown reasons, Coin-or/configure disables pkg-config by default for clang compilers 
	--enable-pkg-config
	)

    file(MAKE_DIRECTORY "${CMAKE_BINARY_DIR}/external_projects/include/coin")
    add_library(clp-raw SHARED IMPORTED)
    add_dependencies(clp-raw clp-external)
    set_target_properties(clp-raw PROPERTIES
      IMPORTED_LOCATION "${CMAKE_BINARY_DIR}/external_projects/lib/${CMAKE_SHARED_LIBRARY_PREFIX}Clp${CMAKE_SHARED_LIBRARY_SUFFIX}"
      IMPORTED_IMPLIB "${CMAKE_BINARY_DIR}/external_projects/lib/${CMAKE_SHARED_LIBRARY_PREFIX}Clp${CMAKE_IMPORT_LIBRARY_SUFFIX}"
      INTERFACE_INCLUDE_DIRECTORIES "${CMAKE_BINARY_DIR}/external_projects/include/coin"
    )
    add_library(osi-clp SHARED IMPORTED)
    add_dependencies(osi-clp clp-external)
    set_target_properties(osi-clp PROPERTIES
      IMPORTED_LOCATION "${CMAKE_BINARY_DIR}/external_projects/lib/${CMAKE_SHARED_LIBRARY_PREFIX}OsiClp${CMAKE_SHARED_LIBRARY_SUFFIX}"
      IMPORTED_IMPLIB "${CMAKE_BINARY_DIR}/external_projects/lib/${CMAKE_SHARED_LIBRARY_PREFIX}OsiClp${CMAKE_IMPORT_LIBRARY_SUFFIX}"
    )
    add_library(clp INTERFACE)
    target_link_libraries(clp INTERFACE clp-raw osi-clp coinutils)
  endif()
endif()
add_feature_info(clp-interface WITH_CLP "Interface to the LP solver CLP.")


if(WITH_CBC)
  if(WITH_BUILD_CBC)
    add_feature_info(cgl-sourcebuild ON "Build CGL (BUILD_CGL_VERSION=${BUILD_CGL_VERSION}) from downloaded source.")
    ExternalProject_Add(cgl-external
        DEPENDS osi-external clp-external coinutils-external
        GIT_REPOSITORY https://github.com/coin-or/Cgl.git
        GIT_TAG releases/${BUILD_CGL_VERSION}
        PREFIX "${CMAKE_BINARY_DIR}/external_projects"
        UPDATE_COMMAND ""
        CONFIGURE_COMMAND <SOURCE_DIR>/configure ${CROSS_FLAGS} --prefix=<INSTALL_DIR> ${CROSS_FLAGS_FORTRAN}
	# For unknown reasons, Coin-or/configure disables pkg-config by default for clang compilers 
	--enable-pkg-config
	)

    ExternalProject_Add(cbc-external
        DEPENDS coinutils-external cgl-external osi-external mumps-external clp-external ${LAPACK_DEPENDS_TARGET}
        GIT_REPOSITORY https://github.com/coin-or/Cbc.git
        GIT_TAG releases/${BUILD_CBC_VERSION}
        PREFIX "${CMAKE_BINARY_DIR}/external_projects"
        UPDATE_COMMAND ""
        CONFIGURE_COMMAND <SOURCE_DIR>/configure ${CROSS_FLAGS} --prefix=<INSTALL_DIR> "--with-lapack-lflags=${LAPACK_LFLAGS}"  ${CROSS_FLAGS_FORTRAN}
	# For unknown reasons, Coin-or/configure disables pkg-config by default for clang compilers 
	--enable-pkg-config
	)
    file(MAKE_DIRECTORY "${CMAKE_BINARY_DIR}/external_projects/include/coin")
    add_library(cbc-raw SHARED IMPORTED)
    add_dependencies(cbc-raw cbc-external)
    set_target_properties(cbc-raw PROPERTIES
      IMPORTED_LOCATION "${CMAKE_BINARY_DIR}/external_projects/lib/${CMAKE_SHARED_LIBRARY_PREFIX}Cbc${CMAKE_SHARED_LIBRARY_SUFFIX}"
      IMPORTED_IMPLIB "${CMAKE_BINARY_DIR}/external_projects/lib/${CMAKE_SHARED_LIBRARY_PREFIX}Cbc${CMAKE_IMPORT_LIBRARY_SUFFIX}"
      INTERFACE_INCLUDE_DIRECTORIES "${CMAKE_BINARY_DIR}/external_projects/include/coin"
    )
    add_library(cbc-solver SHARED IMPORTED)
    add_dependencies(cbc-solver cbc-external)
    set_target_properties(cbc-solver PROPERTIES
      IMPORTED_LOCATION "${CMAKE_BINARY_DIR}/external_projects/lib/${CMAKE_SHARED_LIBRARY_PREFIX}CbcSolver${CMAKE_SHARED_LIBRARY_SUFFIX}"
      IMPORTED_IMPLIB "${CMAKE_BINARY_DIR}/external_projects/lib/${CMAKE_SHARED_LIBRARY_PREFIX}CbcSolver${CMAKE_IMPORT_LIBRARY_SUFFIX}"
    )
    add_library(cbc INTERFACE)
    target_link_libraries(cbc INTERFACE cbc-raw cbc-solver coinutils osi osi-clp)
  endif()
endif()
add_feature_info(cbc-interface WITH_CBC "Interface to the LP solver CBC.")

<<<<<<< HEAD
=======
set(MINGW_FLAG "")
if(MINGW)
    set(MINGW_FLAG --host x86_64-w64-mingw32 --build mingw32)
endif()
>>>>>>> 2fef3471

set(COIN_FLAGS "")
if (CMAKE_BUILD_TYPE STREQUAL "Debug")
set(COIN_FLAGS "--enable-debug")
endif()


if(WITH_IPOPT)
  if(WITH_BUILD_IPOPT)
    ExternalProject_Add(ipopt-external
        DEPENDS ${LAPACK_DEPENDS_TARGET} mumps-external ${SPRAL_DEPENDS_TARGET} 
        URL https://www.coin-or.org/download/source/Ipopt/Ipopt-${BUILD_IPOPT_VERSION}.zip
        PREFIX "${CMAKE_BINARY_DIR}/external_projects"
        UPDATE_COMMAND ""
        PATCH_COMMAND patch -p0 < ${CMAKE_CURRENT_SOURCE_DIR}/casadi/interfaces/ipopt/ipopt3_14.patch
        CONFIGURE_COMMAND <SOURCE_DIR>/configure ${CROSS_FLAGS} --prefix=<INSTALL_DIR> "--with-mumps-cflags=-I${CMAKE_BINARY_DIR}/external_projects/include/coin-or/mumps" "--with-mumps-lflags=-L${CMAKE_BINARY_DIR}/external_projects/lib ${WHOLE_ARCHIVE_ON}-lcoinmumps ${WHOLE_ARCHIVE_OFF}"
        ${SPRAL_FLAGS}
        "--with-lapack-lflags= ${LAPACK_LFLAGS}" ${CROSS_FLAGS_FORTRAN}
        
	# For unknown reasons, Coin-or/configure disables pkg-config by default for clang compilers 
	--enable-pkg-config
	--enable-dependency-linking
	${COIN_FLAGS}
	)
    file(MAKE_DIRECTORY "${CMAKE_BINARY_DIR}/external_projects/include/coin-or")
    set(WITH_IPOPT_CALLBACK ON)

    add_library(ipopt SHARED IMPORTED)
    add_dependencies(ipopt ipopt-external)
    set_target_properties(ipopt PROPERTIES
      IMPORTED_LOCATION "${CMAKE_BINARY_DIR}/external_projects/lib/${CMAKE_SHARED_LIBRARY_PREFIX}ipopt${CMAKE_SHARED_LIBRARY_SUFFIX}"
      IMPORTED_IMPLIB "${CMAKE_BINARY_DIR}/external_projects/lib/${CMAKE_SHARED_LIBRARY_PREFIX}ipopt${CMAKE_IMPORT_LIBRARY_SUFFIX}"
      INTERFACE_INCLUDE_DIRECTORIES "${CMAKE_BINARY_DIR}/external_projects/include/coin-or"
    )
  endif()
endif()
add_feature_info(ipopt-interface WITH_IPOPT "Interface to the NLP solver Ipopt.")

if(WITH_BONMIN)
  if(WITH_BUILD_BONMIN)
    ExternalProject_Add(bonmin-external
        DEPENDS mumps-external coinmetis-external coinutils-external osi-external clp-external cgl-external cbc-external ipopt-external
        GIT_REPOSITORY https://github.com/coin-or/Bonmin.git
        GIT_TAG releases/${BUILD_BONMIN_VERSION}
        PREFIX "${CMAKE_BINARY_DIR}/external_projects"
        UPDATE_COMMAND ""
        CONFIGURE_COMMAND <SOURCE_DIR>/configure ${CROSS_FLAGS} --prefix=<INSTALL_DIR>  ${CROSS_FLAGS_FORTRAN}
	# For unknown reasons, Coin-or/configure disables pkg-config by default for clang compilers 
	--enable-pkg-config
	# issue #2988
	--enable-dependency-linking
	${MINGW_FLAG}
	)

    file(MAKE_DIRECTORY "${CMAKE_BINARY_DIR}/external_projects/include/coin")
    add_library(bonmin-raw SHARED IMPORTED)
    add_dependencies(bonmin-raw bonmin-external)
    set_target_properties(bonmin-raw PROPERTIES
      IMPORTED_LOCATION "${CMAKE_BINARY_DIR}/external_projects/lib/${CMAKE_SHARED_LIBRARY_PREFIX}bonmin${CMAKE_SHARED_LIBRARY_SUFFIX}"
      IMPORTED_IMPLIB "${CMAKE_BINARY_DIR}/external_projects/lib/${CMAKE_SHARED_LIBRARY_PREFIX}bonmin${CMAKE_IMPORT_LIBRARY_SUFFIX}"
      INTERFACE_INCLUDE_DIRECTORIES "${CMAKE_BINARY_DIR}/external_projects/include/coin"
    )
    add_library(bonmin INTERFACE)
    target_link_libraries(bonmin INTERFACE bonmin-raw ipopt coinutils)
  endif()
endif()
add_feature_info(bonmin-interface WITH_BONMIN "Interface to the MINLP framework Bonmin.")

if(WITH_HIGHS)
  if(WITH_BUILD_HIGHS)
    ExternalProject_Add(highs-external
        GIT_REPOSITORY ${BUILD_HIGHS_GIT_REPO}
        GIT_TAG ${BUILD_HIGHS_VERSION}
        PREFIX "${CMAKE_BINARY_DIR}/external_projects"
        UPDATE_COMMAND ""
        CMAKE_COMMAND "${EXTERNAL_CMAKE_COMMAND}"
        CMAKE_ARGS -DCMAKE_INSTALL_PREFIX=<INSTALL_DIR>)
    file(MAKE_DIRECTORY "${CMAKE_BINARY_DIR}/external_projects/include/highs")
    add_library(highs SHARED IMPORTED)
    add_dependencies(highs highs-external)
    set_target_properties(highs PROPERTIES
       INTERFACE_INCLUDE_DIRECTORIES "${CMAKE_BINARY_DIR}/external_projects/include/highs"
       IMPORTED_LOCATION "${CMAKE_BINARY_DIR}/external_projects/${SHARED_LIBRARY64_RELDIR}/${CMAKE_SHARED_LIBRARY_PREFIX}highs${CMAKE_SHARED_LIBRARY_SUFFIX}"
       IMPORTED_IMPLIB "${CMAKE_BINARY_DIR}/external_projects/lib/${CMAKE_IMPORT_LIBRARY_PREFIX}highs${CMAKE_IMPORT_LIBRARY_SUFFIX}"
    )
    install(DIRECTORY
      "${CMAKE_BINARY_DIR}/external_projects/include/highs"
      DESTINATION "${INCLUDE_PREFIX}")
  endif()
endif()
add_feature_info(highs-interface WITH_HIGHS "Interface to the MILP / QP solver HiGHS.")


# SNOPT: An SQP method
option(WITH_SNOPT "Compile the SNOPT interface if SNOPT libraries can be found" OFF)
option(WITH_SNOPT_FORCE_DUMMY "Compile the SNOPT interface against a dummy library (for Debian distribution; breaks normal SNOPT build)" OFF)
option(WITH_BUILD_SNOPT_INTERFACE "Use the SNOPT C-interface shipped with casadi" ON)
if(WITH_SNOPT)
  if(NOT WITH_SNOPT_FORCE_DUMMY)
    find_package(SNOPT REQUIRED)
  endif()
  if(WITH_BUILD_SNOPT_INTERFACE)
    set(SNOPT_INTERFACE_INCLUDE_DIR ${PROJECT_SOURCE_DIR}/external_packages/snopt-interface/include)
    set(SNOPT_INTERFACE_LIBRARIES casadi_snopt_interface)
  else()
    find_package(SNOPT_INTERFACE REQUIRED)
  endif()
endif()
add_feature_info(snopt-interface WITH_SNOPT "Interface to the NLP solver SNOPT.")

# OOQP: A sparse interior point QP solver
option(WITH_OOQP "Enable OOQP interface" OFF)
if(WITH_OOQP)
  find_package(OOQP REQUIRED)
endif()
add_feature_info(ooqp-interface WITH_OOQP "Interface to the QP solver OOQP (requires BLAS and HSL libraries).")

# GUROBI: A sparse mixed-integer QP solver
option(WITH_GUROBI "Compile the interface to GUROBI" OFF)
if(WITH_GUROBI)
  find_package(GUROBI REQUIRED)
endif()
add_feature_info(gurobi-interface WITH_GUROBI "Interface to the (mixed-integer) QP solver GUROBI")

# SQIC: A QP solver
option(WITH_SQIC "Enable SQIC interface" OFF)
if(WITH_SQIC)
  if (NOT Fortran_language_works)
    message(FATAL_ERROR "SQIC requires Fortran support.")
  endif()
  find_package(SQIC REQUIRED)
endif()
add_feature_info(sqic-interface WITH_SQIC "Interface to the QP solver SQIC.")

# AMPL: Interface to the AMPL solver library and interfaced solvers
option(WITH_AMPL "Compile the interface to AMPL" OFF)
add_feature_info(ampl-interface WITH_AMPL "Interface to the AMPL solver library.")

# Slicot: used for expm, dple
option(WITH_SLICOT "Enable SLICOT interface" OFF)
if(WITH_SLICOT)
  if (NOT Fortran_language_works)
    message(FATAL_ERROR "SLICOT requires Fortran support.")
  endif()
  if (NOT WITH_LAPACK)
     message(FATAL_ERROR "WITH_SLICOT requires WITH_LAPACK.")
  endif()
  find_package(SLICOT REQUIRED)
endif()
add_feature_info(slicot-interface WITH_SLICOT "Interface to the controls library SLICOT.")

# Worhp: A sparse SQP method
option(WITH_WORHP "Compile the WORHP interface" OFF)
if(WITH_WORHP)
  find_package(WORHP REQUIRED)
endif()
add_feature_info(worhp-interface WITH_WORHP "Interface to the NLP solver Worhp (requires gfortran, gomp).")

######################################################
##################### paths ##########################
######################################################
if(WIN32)
  # On Windows, build everything in the same directory
  set(EXECUTABLE_OUTPUT_PATH ${PROJECT_BINARY_DIR})
  set(LIBRARY_OUTPUT_PATH ${PROJECT_BINARY_DIR})
else()
  # On non-Windows, use separate directories for build
  set(EXECUTABLE_OUTPUT_PATH ${PROJECT_BINARY_DIR}/bin)
  set(LIBRARY_OUTPUT_PATH ${PROJECT_BINARY_DIR}/lib)
endif()

#####################################################
###################### swig #########################
#####################################################
option(WITH_EXTENDING_CASADI "Compile a demonstration that shows how a project that depends on CasADi can be implemented." OFF)
if(WITH_PYTHON OR WITH_MATLAB OR WITH_OCTAVE OR WITH_JSON)
  add_subdirectory(swig)
endif()

option(WITH_LINT "Compile with support for linting (syntax checking)" OFF)
if(WITH_LINT)
  include(CppLint REQUIRED)
endif()

option(WITH_SPELL "Compile with support for spell-checking" OFF)
if(WITH_SPELL)
  include(SpellCheck REQUIRED)
endif()

option(WITH_CLANG_TIDY "Compile with support for clang-tidy" OFF)
if(WITH_CLANG_TIDY)
  include(ClangTidy REQUIRED)
  set(CMAKE_EXPORT_COMPILE_COMMANDS ON)
  if(WITH_EXTRA_WARNINGS)
    # -Wall leaks into clang-tidy (through compile_commands.json)
    # silently overruling the 'Checks' field.
    # These warnings come from external_packages
    set(EXTRA_CASADI_CXX_FLAGS "${EXTRA_CASADI_CXX_FLAGS} -Wno-overloaded-virtual -Wno-deprecated-register")
  endif()
endif()

include(embed_resources)
include(GenerateExportHeader)

#####################################################
################# gathering info for config.h #######
#####################################################

feature_summary(WHAT ENABLED_FEATURES VAR feature_list)
string(REPLACE "\n" "\\n" feature_list "${feature_list}")

get_directory_property( compiler_definitions COMPILE_DEFINITIONS )
set(EXTRA_CXX_FLAGS_FROM_DEFS "")
foreach(DEF ${compiler_definitions})
  set(EXTRA_CXX_FLAGS_FROM_DEFS "${EXTRA_CXX_FLAGS_FROM_DEFS} -D${DEF}")
endforeach()

#####################################################
################# include the rest ##################
#####################################################
add_subdirectory(external_packages)
add_subdirectory(casadi)
add_subdirectory(experimental EXCLUDE_FROM_ALL)
add_subdirectory(misc)

option(WITH_EXAMPLES "Build examples" ON)
if(WITH_EXAMPLES)
  add_subdirectory(docs/examples)
  add_subdirectory(docs/api/examples/ctemplate)
endif()

#####################################################
######################### docs ######################
#####################################################
option(WITH_DOC "Enable documentation generation" OFF)
if(WITH_DOC)
  set(DOXYFILE_LATEX "NO")
  set(DOXYFILE_IN_DIR ${PROJECT_SOURCE_DIR}/docs/api)
  set(DOXYFILE_OUTPUT_DIR  ${PROJECT_SOURCE_DIR}/docs/api)
  set(DOXYFILE_SOURCE_DIR ${PROJECT_SOURCE_DIR}/casadi)
  include(UseDoxygen OPTIONAL)
  add_custom_target(tutor)
endif()

# Print a summary
feature_summary(WHAT ALL)

# what is this?
if(EXTRA_CMAKE)
  include(${EXTRA_CMAKE})
endif()

########################################################
########### Generate config files ######################
########################################################
# Add all targets to the build-tree export set
export(TARGETS casadi
  FILE "${PROJECT_BINARY_DIR}/casadi-targets.cmake")

# Export the package for use from the build-tree
# (this registers the build-tree with a global CMake-registry)
export(PACKAGE CasADi)

# Create casadi-config.cmake
file(RELATIVE_PATH REL_LIB_PREFIX "${CMAKE_PREFIX}" "${LIB_PREFIX}")
# ... for the build tree
set(CONF_LIBRARY_DIRS "${LIBRARY_OUTPUT_PATH}")
configure_file(casadi-config.cmake.in "${PROJECT_BINARY_DIR}/casadi-config.cmake" @ONLY)
# ... for the install tree
set(CONF_LIBRARY_DIRS "\${CASADI_CMAKE_DIR}/${REL_LIB_PREFIX}")
configure_file(casadi-config.cmake.in
  "${PROJECT_BINARY_DIR}${CMAKE_FILES_DIRECTORY}/casadi-config.cmake" @ONLY)
# Create casadi-config-version.cmake, same for both build and install tree
configure_file(casadi-config-version.cmake.in
  "${PROJECT_BINARY_DIR}/casadi-config-version.cmake" @ONLY)

# Install the casadi-config.cmake and casadi-config-version.cmake
install(FILES
  "${PROJECT_BINARY_DIR}${CMAKE_FILES_DIRECTORY}/casadi-config.cmake"
  "${PROJECT_BINARY_DIR}/casadi-config-version.cmake"
  DESTINATION "${CMAKE_PREFIX}" COMPONENT dev)

# Generate the casadi.pc.in configuration file
configure_file(${PROJECT_SOURCE_DIR}/misc/casadi.pc.in
  "${PROJECT_BINARY_DIR}/casadi.pc" @ONLY)

# Install the casadi.pc
install(FILES
  "${PROJECT_BINARY_DIR}/casadi.pc"
  DESTINATION "${LIB_PREFIX}/pkgconfig" COMPONENT dev)

# Install the export set for use with the install-tree
file(RELATIVE_PATH REL_CMAKE_PREFIX "${CMAKE_INSTALL_PREFIX}" "${CMAKE_PREFIX}")
install(EXPORT casadi-targets DESTINATION ${REL_CMAKE_PREFIX})

set(CPACK_PACKAGE_CONTACT "casadi-users@googlegroups.com")
set(CPACK_PACKAGE_VERSION ${PACKAGE_VERSION_FULL})
include(CPack)<|MERGE_RESOLUTION|>--- conflicted
+++ resolved
@@ -1097,14 +1097,6 @@
 endif()
 add_feature_info(cbc-interface WITH_CBC "Interface to the LP solver CBC.")
 
-<<<<<<< HEAD
-=======
-set(MINGW_FLAG "")
-if(MINGW)
-    set(MINGW_FLAG --host x86_64-w64-mingw32 --build mingw32)
-endif()
->>>>>>> 2fef3471
-
 set(COIN_FLAGS "")
 if (CMAKE_BUILD_TYPE STREQUAL "Debug")
 set(COIN_FLAGS "--enable-debug")
