cmake_minimum_required(VERSION 2.8.12)
project(casadi C CXX)

set(CASADI_MAJOR_VERSION 3)
set(CASADI_MINOR_VERSION 5)
set(CASADI_PATCH_VERSION 5)
set(CASADI_IS_RELEASE 0)

set(CASADI_VERSION ${CASADI_MAJOR_VERSION}.${CASADI_MINOR_VERSION}.${CASADI_PATCH_VERSION})
if(NOT CASADI_IS_RELEASE)
  set(CASADI_VERSION "${CASADI_VERSION}+")
endif()
set(CASADI_VERSION "${CASADI_VERSION}")
set(PACKAGE_NAME "CasADi")
set(PACKAGE_VERSION ${CASADI_VERSION})
set(PACKAGE_SO_VERSION "3.6")
set(PACKAGE_DESCRIPTION "CasADi is a symbolic framework for automatic differentation and numeric optimization")
set(PACKAGE_AUTHOR "Joel Andersson and Joris Gillis")
set(PACKAGE_MAINTAINER "Joel Andersson and Joris Gillis")
set(PACKAGE_URL "http://casadi.org")

############################################################
####################### Policies ###########################
############################################################
# Enforce cmake2.4+ style behaviour for
# mixed filename/full path linker directives
cmake_policy(SET CMP0003 NEW)

# cmake_policy propagation rules
if(POLICY CMP0011)
cmake_policy(SET CMP0011 OLD)
endif()

# cmake_policy avoid escaping in add_definitions
cmake_policy(SET CMP0005 OLD)

# cmake_policy use MACOSX_RPATH=ON by default
if(POLICY CMP0042)
  cmake_policy(SET CMP0042 NEW)
endif()

# cmake_policy how to interpret string arguments
if(POLICY CMP0054)
  cmake_policy(SET CMP0054 NEW)
endif()

#############################################################
########################## Version ##########################
#############################################################
# For systems with git installed, find out revision and description.
execute_process(COMMAND git rev-parse HEAD
  OUTPUT_VARIABLE git_revision
  OUTPUT_STRIP_TRAILING_WHITESPACE
  ERROR_QUIET
)
execute_process(COMMAND git describe --first-parent HEAD
  OUTPUT_VARIABLE git_describe
  OUTPUT_STRIP_TRAILING_WHITESPACE
  ERROR_QUIET
)
string(REPLACE "+-" "+" git_describe "${git_describe}")
string(REPLACE "-g" "." git_describe "${git_describe}")
set(PACKAGE_VERSION_FULL "${git_describe}")

# overwrite version numbers for official release
if((PACKAGE_VERSION_FULL STREQUAL "") OR (NOT PACKAGE_VERSION MATCHES "\\+"))
  set(PACKAGE_VERSION_FULL "${PACKAGE_VERSION}")
endif()

# We use the FeatureSummary module to get a more readable CMake output
include(FeatureSummary)
set_property(GLOBAL APPEND PROPERTY FeatureSummary_PKG_TYPES BUILD)
if(NOT COMMAND add_feature_info)
  function(add_feature_info _name _enabled _description)
    message(STATUS "Detected: ${_name} ${_description}")
  endfunction()
  function(feature_summary)
  endfunction()
endif()

# Default build type is Release
if(NOT CMAKE_BUILD_TYPE AND NOT CMAKE_CONFIGURATION_TYPES)
  set(CMAKE_BUILD_TYPE "Release" CACHE STRING "Build type (default Release)" FORCE)
endif()

########################################################################
############################# Fortran ##################################
########################################################################
option(FORTRAN_REQUIRED "Make fortran a required dependency" OFF)

# http://public.kitware.com/Bug/print_bug_page.php?bug_id=9220
set(CMAKE_MODULE_PATH ${PROJECT_SOURCE_DIR}/cmake)
include(language_support)
workaround_9220(Fortran Fortran_language_works)
if(FORTRAN_REQUIRED)
  enable_language(Fortran)
  set(Fortran_language_works ON)
else()
  if(Fortran_language_works)
    enable_language(Fortran OPTIONAL)
  endif()
endif()

########################################################################
############################# C++11 ####################################
########################################################################
# Check if the compiler supports C++11
foreach(CXX11FLAG_TEST "" "-std=c++11" "-std=c++0x")
  if(NOT USE_CXX11)
    # Try to compile test with the proposed flag
    try_compile(USE_CXX11
      ${CMAKE_BINARY_DIR}
      ${CMAKE_MODULE_PATH}/check_cxx11.cpp
      CMAKE_FLAGS -DCOMPILE_DEFINITIONS:STRING=${CXX11FLAG_TEST}
      OUTPUT_VARIABLE OUTPUT)

    # Save flag, if successful
    if(USE_CXX11)
      set(CXX11FLAG ${CXX11FLAG_TEST} CACHE INTERNAL "C++11 compile flag")
    endif()
  endif()
endforeach()

# If found, set flag
if(USE_CXX11)
  if(CXX11FLAG)
    message(STATUS "Flag needed for enabling C++11 features: ${CXX11FLAG}")
    set(CMAKE_CXX_FLAGS "${CMAKE_CXX_FLAGS} ${CXX11FLAG}")
  else()
    message(STATUS "No flag needed for enabling C++11 features.")
  endif()
  add_definitions(-DUSE_CXX11)
else()
  message(FATAL_ERROR "Cannot enable C++11 features.")
endif()

if(CXX11FLAG)
  try_compile(HAS_COPYSIGN
    ${CMAKE_BINARY_DIR}
    ${CMAKE_MODULE_PATH}/check_copysign.cpp
    CMAKE_FLAGS -DCOMPILE_DEFINITIONS:STRING=${CXX11FLAG}
    OUTPUT_VARIABLE OUTPUT)
  if(HAS_COPYSIGN)
    add_definitions(-DHAS_COPYSIGN)
  endif()


  try_compile(HAS_ERF
    ${CMAKE_BINARY_DIR}
    ${CMAKE_MODULE_PATH}/check_erf.cpp
    CMAKE_FLAGS -DCOMPILE_DEFINITIONS:STRING=${CXX11FLAG}
    OUTPUT_VARIABLE OUTPUT)
  if(HAS_ERF)
    add_definitions(-DHAS_ERF)
  endif()

  try_compile(HAS_ERFINV
    ${CMAKE_BINARY_DIR}
    ${CMAKE_MODULE_PATH}/check_erfinv.cpp
    CMAKE_FLAGS -DCOMPILE_DEFINITIONS:STRING=${CXX11FLAG}
    OUTPUT_VARIABLE OUTPUT)
  if(HAS_ERFINV)
    add_definitions(-DHAS_ERFINV)
  endif()
endif()

# Check if mkstemps is available
if(WIN32)
  add_definitions(-DHAVE_SIMPLE_MKSTEMPS)
else()
  file(WRITE ${CMAKE_BINARY_DIR}/mkstemps_test.cxx
      "#include <cstdlib>\n"
      "#include <unistd.h>\n"
      "int main() {\n"
      "  char tmp[] = \"mkstempstestXXXXXX.so\";\n"
      "  int flag = mkstemps(tmp, 3);\n"
      "  return flag;\n"
      "}\n")
  try_compile(HAVE_MKSTEMPS ${CMAKE_BINARY_DIR} ${CMAKE_BINARY_DIR}/mkstemps_test.cxx
              OUTPUT_VARIABLE HAVE_MKSTEMPS_OUTPUT)
  file(WRITE ${CMAKE_BINARY_DIR}/simple_mkstemps_test.cxx
      "#include <sys/stat.h>\n"
      "#include <fcntl.h>\n"
      "#include <errno.h>\n"
      "int main() {\n"
      "  int fd = open(\"test.c\", O_RDWR | O_CREAT | O_EXCL, S_IRUSR | S_IWUSR);\n"
      "}\n")
  try_compile(HAVE_SIMPLE_MKSTEMPS ${CMAKE_BINARY_DIR} ${CMAKE_BINARY_DIR}/simple_mkstemps_test.cxx
              OUTPUT_VARIABLE HAVE_SIMPLE_MKSTEMPS_OUTPUT)
  if(HAVE_MKSTEMPS)
    add_definitions(-DHAVE_MKSTEMPS)
  else()
    if(HAVE_SIMPLE_MKSTEMPS)
      add_definitions(-DHAVE_SIMPLE_MKSTEMPS)
    else()
      message(WARNING "mkstemp is not available, falling back on tmpnam. "
                      "Test compilation returned the following:\n"
                      "${HAVE_MKSTEMPS_OUTPUT}"
                      "Test compilation returned the following:\n"
                      "${HAVE_SIMPLE_MKSTEMPS_OUTPUT}")
   endif()
  endif()
endif()

############################################################
####################### macports python ####################
############################################################
# find the macports python libs if they exist
if(APPLE)
  set(CMAKE_LIBRARY_PATH /opt/local/lib ${CMAKE_LIBRARY_PATH})
endif()

############################################################
################# WITH_COMMON option #######################
############################################################
option(WITH_COMMON "Build common, stable interfaces, if found" OFF)
if(WITH_COMMON)
  # Look for LAPACK
  find_package(LAPACK QUIET)
  set(WITH_LAPACK_DEF ${LAPACK_FOUND})
  message("WITH_LAPACK_DEF: ${LAPACK_FOUND}")
  # qpOASES and blockSQP built if LAPACK available
  set(WITH_QPOASES_DEF ${LAPACK_FOUND})
  set(WITH_BLOCKSQP_DEF ${LAPACK_FOUND})
  set(WITH_SUPERSCS_DEF ${LAPACK_FOUND})
  # Look for IPOPT
  find_package(IPOPT QUIET)
  set(WITH_IPOPT_DEF ${IPOPT_FOUND})
else()
  # Disabled by default
  set(WITH_LAPACK_DEF OFF)
  set(WITH_QPOASES_DEF OFF)
  set(WITH_BLOCKSQP_DEF OFF)
  set(WITH_IPOPT_DEF OFF)
  set(WITH_SUPERSCS_DEF OFF)
endif()

set(DEPENDENT_LIBRARIES)


include(ExternalProject)


set(CROSS_FLAGS "")
set(CROSS_FLAGS_FORTRAN "")
set(CROSS_FLAGS_CMAKE)
if(CMAKE_CROSS_COMPILING)
  set(CROSS_FLAGS "--host=$ENV{CROSS_TRIPLE}")
  if("$ENV{CROSS_TRIPLE}" MATCHES "mingw32")
    # https://github.com/casadi/artifacts/issues/3
    set(CROSS_FLAGS_FORTRAN "lt_cv_deplibs_check_method=pass_all")
  endif()
  set(CROSS_FLAGS_CMAKE "-DCMAKE_TOOLCHAIN_FILE=$ENV{CMAKE_TOOLCHAIN_FILE}")
endif()

set(EXTERNAL_CMAKE_COMMAND "${CMAKE_COMMAND}")
if("$ENV{CROSS_TRIPLE}" MATCHES "mingw32")
  string(REPLACE "-gcc" "-cmake" EXTERNAL_CMAKE_COMMAND "$ENV{CC}")
endif()
message("EXTERNAL_CMAKE_COMMAND: ${EXTERNAL_CMAKE_COMMAND}")

set(WHOLE_ARCHIVE_ON "")
set(WHOLE_ARCHIVE_OFF "")

if("${CMAKE_CXX_COMPILER_ID}" STREQUAL "GNU")
  set(WHOLE_ARCHIVE_ON "-Wl,--whole-archive ")
  set(WHOLE_ARCHIVE_OFF "-Wl,--no-whole-archive ")
  if(APPLE)
    set(WHOLE_ARCHIVE_ON "-Wl,-all_load ")
    set(WHOLE_ARCHIVE_OFF "-Wl,-noall_load")
  endif()
elseif("${CMAKE_CXX_COMPILER_ID}" STREQUAL "Clang")
  set(WHOLE_ARCHIVE_ON "-Wl,-force_load, ")
  set(WHOLE_ARCHIVE_OFF "")
  if(APPLE)
    set(WHOLE_ARCHIVE_ON "-Wl,-all_load ")
    set(WHOLE_ARCHIVE_OFF "-Wl,-noall_load ")
  endif()
endif()


message("CXX $ENV{CXX}")
message("FC $ENV{FC}")
message("CC $ENV{CC}")



#####################################################
######################### swig ######################
#####################################################
option(WITH_PYTHON "Compile the Python front-end" OFF)
option(WITH_MATLAB "Compile the MATLAB front-end" OFF)
option(WITH_OCTAVE "Compile the Octave front-end (experimental)" OFF)
option(WITH_JSON "Compile the JSON front-end" OFF)
option(WITH_OCTAVE_IMPORT "[DEPRECATED] Copy import.m file to install directory" OFF)
option(WITH_PYTHON3 "Use Python 3.*" OFF)

############################################################
################# Misc options #############################
############################################################
option(INSTALL_INTERNAL_HEADERS "Install all headers" OFF)
option(ENABLE_EXPORT_ALL "Export all symbols to a shared library" OFF)
option(ENABLE_STATIC "Compile static libraries (.a on Linux)" OFF)
option(ENABLE_SHARED "Compile shared libraries (.so on Linux)" ON)
option(SWIG_EXPORT "Export SWIG" OFF)
option(SWIG_IMPORT "Export SWIG" OFF)

# enabling OpenMP support if requested
option(WITH_OPENMP "Compile with parallelization support using OpenMP" OFF)
if(WITH_OPENMP)
  find_package(OpenMP REQUIRED)
  if(OPENMP_FOUND)
    set(CMAKE_CXX_FLAGS "${CMAKE_CXX_FLAGS} ${OpenMP_CXX_FLAGS} -DWITH_OPENMP")
    set(CMAKE_C_FLAGS "${CMAKE_C_FLAGS} ${OpenMP_C_FLAGS} -DWITH_OPENMP")
  endif()
endif()

# enabling Threads support if requested
option(WITH_THREAD "Compile with parallelization support using POSIX Threads" OFF)
option(WITH_THREAD_MINGW "For MINGW, use mingw-std-threads" OFF)
if(WITH_THREAD)
  add_definitions(-DCASADI_WITH_THREAD)
endif()
if(MINGW AND WITH_THREAD_MINGW)
  add_definitions(-DCASADI_WITH_THREAD_MINGW)
else()
  if(WITH_THREAD)
    set(CMAKE_CXX_FLAGS "${CMAKE_CXX_FLAGS} -pthread")
  endif()
endif()


# OpenCL
option(WITH_OPENCL "Compile with OpenCL support (experimental)" OFF)
if(WITH_OPENCL)
  # Core depends on OpenCL for GPU calculations
  find_package(OpenCL REQUIRED)
  add_definitions(-DWITH_OPENCL)
  include_directories(${OPENCL_INCLUDE_DIRS})
endif()
add_feature_info(opencl-support WITH_OPENCL "Enable just-in-time compiliation to CPUs and GPUs with OpenCL.")

# Enable: RTLD_DEEPBIND
option(WITH_DEEPBIND "Load plugins with RTLD_DEEPBIND (can be used to resolve conflicting libraries in e.g. MATLAB)" ON)
if(WITH_DEEPBIND)
  add_definitions(-DWITH_DEEPBIND)
endif()

# Suppress warnings for refcounting failures (at program closure)
option(WITH_REFCOUNT_WARNINGS "Issue warnings upon reference counting failure" OFF)
if(WITH_REFCOUNT_WARNINGS)
  add_definitions(-DWITH_REFCOUNT_WARNINGS)
endif()

# Have an so version?
option(WITH_SO_VERSION "Use an so version for the library (version suffix) when applicable" ON)

set(WITH_COPYSIGN_UNDEF_DEFAULT OFF)
if(WITH_PYTHON AND MSVC)
  set(WITH_COPYSIGN_UNDEF_DEFAULT OFF)
endif()
option(WITH_COPYSIGN_UNDEF "On Windows, in Python.h #defines copysign to be _copysign. This option inserts an #undef" WITH_COPYSIGN_UNDEF_DEFAULT)

############################################################
################# Installation location ####################
############################################################
# Flat hierarchy if self-contained and on Windows
option(WITH_SELFCONTAINED "Make the install directory self-contained" OFF)
if(WITH_SELFCONTAINED OR (WIN32 AND NOT CYGWIN))
  set(DEF_LIB_PREFIX casadi)
  set(DEF_BIN_PREFIX casadi)
  set(DEF_CMAKE_PREFIX casadi/cmake)
  set(DEF_PYTHON_PREFIX) # Note: Files installed in a casadi subdirectory
  set(DEF_MATLAB_PREFIX casadi)
  set(DEF_INCLUDE_PREFIX casadi/include)
else()
  set(DEF_LIB_PREFIX lib)
  set(DEF_BIN_PREFIX bin)
  set(DEF_CMAKE_PREFIX lib/cmake/casadi)
  set(DEF_PYTHON_PREFIX python)
  if (WITH_PYTHON)
    set(PYTHON_VERSION_REQ "")
    if (WITH_PYTHON3)
      set(PYTHON_VERSION_REQ "3")
    endif()
    find_package(PythonInterp ${PYTHON_VERSION_REQ} REQUIRED)
    execute_process ( COMMAND ${PYTHON_EXECUTABLE} -c "from __future__ import print_function; from distutils.sysconfig import get_python_lib; print(get_python_lib())"
      OUTPUT_VARIABLE PYTHON_SITE_PACKAGES OUTPUT_STRIP_TRAILING_WHITESPACE)
    set(DEF_PYTHON_PREFIX ${PYTHON_SITE_PACKAGES})
  endif()
  set(DEF_MATLAB_PREFIX matlab)
  set(DEF_INCLUDE_PREFIX include)
endif()

# Installation directories are cache entries that can be modified
set(LIB_PREFIX ${DEF_LIB_PREFIX} CACHE PATH "Installation directory for libraries")
set(BIN_PREFIX ${DEF_BIN_PREFIX} CACHE PATH "Installation directory for executables")
set(INCLUDE_PREFIX ${DEF_INCLUDE_PREFIX} CACHE PATH "Installation directory for header files")
set(CMAKE_PREFIX ${DEF_CMAKE_PREFIX} CACHE PATH "Installation directory for CMake files")
set(PYTHON_PREFIX ${DEF_PYTHON_PREFIX} CACHE PATH "Installation directory for Python files")
set(MATLAB_PREFIX ${DEF_MATLAB_PREFIX} CACHE PATH "Installation directory for MATLAB/Octave files")


install(DIRECTORY "${CMAKE_BINARY_DIR}/external_projects/bin/" OPTIONAL DESTINATION ${LIB_PREFIX})
install(DIRECTORY "${CMAKE_BINARY_DIR}/external_projects/lib/" OPTIONAL DESTINATION ${LIB_PREFIX})
if(CMAKE_CROSS_COMPILING)
  install(DIRECTORY ${CMAKE_FIND_ROOT_PATH}/bin/ DESTINATION ${LIB_PREFIX} FILES_MATCHING PATTERN "*${CMAKE_SHARED_LIBRARY_SUFFIX}")
endif()

# Make relative paths absolute (needed later on)
foreach(p LIB BIN INCLUDE CMAKE PYTHON MATLAB)
  set(var ${p}_PREFIX)
  if(${var})
    if(NOT IS_ABSOLUTE "${${var}}")
      # Turn relative path into absolute
      set(${var} "${CMAKE_INSTALL_PREFIX}/${${var}}")
    endif()
  else()
    # Flat installation hierarchy
    set(${var} "${CMAKE_INSTALL_PREFIX}")
  endif()
endforeach()

# Set rpath
if(WITH_SELFCONTAINED)
  if(APPLE)
    set(CMAKE_INSTALL_RPATH "@loader_path/")
  else()
    set(CMAKE_INSTALL_RPATH "$ORIGIN")
  endif()
else()
  # add the automatically determined parts of the RPATH
  # which point to directories outside the build tree to the install RPATH
  set(CMAKE_INSTALL_RPATH_USE_LINK_PATH TRUE)

  # the RPATH to be used when installing, but only if it's not a system directory
  list(FIND CMAKE_PLATFORM_IMPLICIT_LINK_DIRECTORIES "${LIB_PREFIX}" isSystemDir)
  if("${isSystemDir}" STREQUAL "-1")
    set(CMAKE_INSTALL_RPATH "${LIB_PREFIX}")
  endif()
endif()


################################################################################
############################### compiler warnings ##############################
################################################################################
# add compiler warnings
option(WITH_EXTRA_WARNINGS "Add extra warnings (like -Wall -Wextra)" OFF)
option(WITH_WERROR "Add -Werror" OFF)
if("${CMAKE_CXX_COMPILER_ID}" STREQUAL "GNU")
  if(WITH_EXTRA_WARNINGS)
    set(EXTRA_CASADI_CXX_FLAGS "-Wall -Wextra -Wno-unused-parameter -Wno-sign-compare -Wno-attributes")
    set(EXTRA_CASADI_C_FLAGS "-Wall -Wextra -Wformat-security -Wno-unused-parameter -Wno-maybe-uninitialized -Wno-unused-but-set-variable -Wno-unused-function -Wno-unused-value")
  endif()
  if(WITH_WERROR)
    set(EXTRA_CASADI_CXX_FLAGS "${EXTRA_CASADI_CXX_FLAGS} -Werror")
    set(EXTRA_CASADI_C_FLAGS "${EXTRA_CASADI_C_FLAGS} -Werror")
  endif()

elseif("${CMAKE_CXX_COMPILER_ID}" STREQUAL "Clang")
  if(WITH_EXTRA_WARNINGS)
    set(EXTRA_CASADI_CXX_FLAGS "-Wall -Wextra -Wno-unused-parameter -Wno-sign-compare -Wno-mismatched-tags -Wno-tautological-compare")
    set(EXTRA_CASADI_C_FLAGS "-Wall -Wextra -Wformat-security -Wno-unused-parameter -Wno-unused-function -Wno-unused-value")
  endif()
  if(WITH_WERROR)
    set(EXTRA_CASADI_CXX_FLAGS "${EXTRA_CASADI_CXX_FLAGS} -Werror")
    set(EXTRA_CASADI_C_FLAGS "${EXTRA_CASADI_C_FLAGS} -Werror")
  endif()

elseif("${CMAKE_CXX_COMPILER_ID}" STREQUAL "Intel")
  if(WITH_EXTRA_WARNINGS)
    set(EXTRA_CASADI_CXX_FLAGS "-Wall -Wextra -Wno-unused-parameter -Wno-sign-compare")
    set(EXTRA_CASADI_C_FLAGS "-Wall -Wextra -Wformat-security -Wno-unused-parameter -Wno-maybe-uninitialized -Wno-unused-but-set-variable -Wno-unused-function -Wno-unused-value")
  endif()
  if(WITH_WERROR)
    set(EXTRA_CASADI_CXX_FLAGS "${EXTRA_CASADI_CXX_FLAGS} -Werror")
    set(EXTRA_CASADI_C_FLAGS "${EXTRA_CASADI_C_FLAGS} -Werror")
  endif()

elseif("${CMAKE_CXX_COMPILER_ID}" STREQUAL "MSVC")
  # I don't know the MSVC warnings, so do nothing for now
endif()
#######################################################################
############################### Extra runtime checks ##################
#######################################################################
option(WITH_EXTRA_CHECKS "Compile in extra runtime checks (for developers)" OFF)
if(WITH_EXTRA_CHECKS)
   add_definitions(-DWITH_EXTRA_CHECKS)
endif()


#######################################################################
############################# -fPIC ###################################
#######################################################################
# the following commands are needed to fix a problem with the libraries
# for linux 64 bits
if("${CMAKE_SYSTEM_PROCESSOR}" STREQUAL "x86_64" OR "${CMAKE_SYSTEM_PROCESSOR}" STREQUAL "aarch64")
  message(STATUS "x86_64 architecture detected - setting flag -fPIC")
  set(CMAKE_CXX_FLAGS "${CMAKE_CXX_FLAGS} -fPIC")
  set(CMAKE_C_FLAGS "${CMAKE_C_FLAGS} -fPIC")
  set(CMAKE_Fortran_FLAGS "${CMAKE_Fortran_FLAGS} -fPIC")
endif()

#######################################################################
########################### code coverage #############################
#######################################################################
option(WITH_COVERAGE "Create coverage report" OFF)
if(WITH_COVERAGE)
set(CMAKE_C_FLAGS "${CMAKE_C_FLAGS} -g -fprofile-arcs -ftest-coverage")
set(CMAKE_CXX_FLAGS "${CMAKE_CXX_FLAGS} -g -fprofile-arcs -ftest-coverage")
set(CMAKE_EXE_LINKER_FLAGS  " -lgcov -fprofile-arcs --coverage ${CMAKE_EXE_LINKER_FLAGS}")
endif()

if(MINGW)
  # Circumventing a bug in MinGW g++ v4.7.2, evoked by 752fa89355ffa
  set(CMAKE_CXX_FLAGS "${CMAKE_CXX_FLAGS} -fno-ipa-cp-clone")
endif()

# Tentative fix for https://github.com/casadi/casadi/issues/1665
if(MINGW OR ("${CMAKE_CXX_COMPILER_ID}" STREQUAL "GNU") OR ("${CMAKE_CXX_COMPILER_ID}" STREQUAL "Clang") OR ("${CMAKE_CXX_COMPILER_ID}" STREQUAL "Intel"))
  #set(CMAKE_CXX_FLAGS "${CMAKE_CXX_FLAGS} -fkeep-inline-functions")
endif()

# Plugin version
add_definitions(-DCASADI_VERSION=31)

# Necessary for Visual C++
add_definitions(-D_USE_MATH_DEFINES)
add_definitions(-D_SCL_SECURE_NO_WARNINGS)

# Dynamic loading (needed for loading plugins and external functions)
option(WITH_DL "Enable dynamic loading of functions" ON)
if(WITH_DL)
  add_definitions(-DWITH_DL)
endif()
add_feature_info(dynamic-loading WITH_DL "Compile with support for dynamic loading of generated functions (needed for ExternalFunction)")

# Dynamically loading FMU libraries
option(WITH_FMU "Enable dynamic loading of functions" ON)
if(WITH_FMU)
  add_definitions(-DWITH_FMU)
  set(FMU_INCLUDE_DIR ${PROJECT_SOURCE_DIR}/external_packages/FMI-Standard-2.0.2/headers)
endif()
add_feature_info(dynamic-loading WITH_FMU "Compile with support for dynamic loading of FMU libraries")

# Include support for deprecated features (to be removed in the next release)
option(WITH_DEPRECATED_FEATURES "Compile with syntax that is scheduled to be deprecated" ON)
if (WITH_DEPRECATED_FEATURES)
  add_definitions(-DWITH_DEPRECATED_FEATURES)
endif()

include_directories(.)
include_directories(${PROJECT_BINARY_DIR})

#######################################################################
################# 3rd party interface #################################
#######################################################################

option(WITH_BUILD_REQUIRED "Build any requirements that are not found on your system")

# Sundials: Solve initial-value problems in ODE and DAE
option(WITH_BUILD_SUNDIALS "Compile the included source code for Sundials 2.6.1" ON)
option(WITH_SUNDIALS "Compile the interface to Sundials" ON)
if(WITH_SUNDIALS)
  if(WITH_BUILD_SUNDIALS)
    # build the included sundials
    set(SUNDIALS_INCLUDE_DIR ${PROJECT_SOURCE_DIR}/external_packages/casadi-sundials)
    set(SUNDIALS_LIBRARIES casadi_sundials)
  else()
    # try to find system sundials
    add_definitions(-DWITH_SYSTEM_SUNDIALS)
    find_package(SUNDIALS REQUIRED)
  endif()
endif()
add_feature_info(sundials-interface WITH_SUNDIALS "Interface to the ODE/DAE integrator suite SUNDIALS.")

# CSparse: A sparse direct linear solver (included in the source)
option(WITH_BUILD_CSPARSE "Compile the included source code for CSparse" ON)
option(WITH_CSPARSE "Compile the interface to CSparse" ON)
if(WITH_CSPARSE)
  if(WITH_BUILD_CSPARSE)
    # build the included csparse
    set(CSPARSE_INCLUDE_DIR ${PROJECT_SOURCE_DIR}/external_packages/CSparse/Include)
    set(CSPARSE_LIBRARIES casadi_csparse)
  else()
    # try to find system csparse
    find_package(CSPARSE REQUIRED)
  endif()
endif()
add_feature_info(csparse-interface WITH_CSPARSE "Interface to the sparse direct linear solver CSparse.")

# BLASFEO
option(WITH_BLASFEO "Compile the interface to BLASFEO" OFF)
set(BUILD_BLASFEO_VERSION "edf92b396adddd9e548b9786f87ad290a0971329")
option(WITH_BUILD_BLASFEO "Build BLASFEO (BUILD_BLASFEO_VERSION=${BUILD_BLASFEO_VERSION}) from downloaded source." OFF)

# HPIPM
option(WITH_HPIPM "Compile the interface to HPIPM" OFF)
set(BUILD_HPIPM_VERSION "0e0c9f4e0d4081dceafa9b37c396db50bce0e81a")
set(BUILD_HPIPM_GIT_REPO "https://github.com/jgillis/hpipm.git")
option(WITH_BUILD_HPIPM "Build HPIPM (BUILD_HPIPM_VERSION=${BUILD_HPIPM_VERSION}) from downloaded source." OFF)
set(BUILD_HPIPM_DEPENDENCIES BLASFEO)

# SuperSCS: An conic solver
option(WITH_SUPERSCS "Compile the interface to SuperSCS (the source code for SuperSCS is included)" ${WITH_SUPERSCS_DEF})
add_feature_info(superscs-interface WITH_SUPERSCS "Interface to Conic solver SuperSCS.")

# OSQP: An operator-splitting QP solver
option(WITH_OSQP "Compile the interface to OSQP (the source code for OSQP is included)" OFF)
add_feature_info(osqp-interface WITH_OSQP "Interface to QP solver OSQP.")

# PROXQP: A QP solver based on proximal methods
option(WITH_PROXQP "Compile the interface to PROXQP (the source code for PROXQP is included)" OFF)
add_feature_info(proxqp-interface WITH_PROXQP "Interface to QP solver PROXQP.")

# TinyXML: An XML reader, needed e.g. by the Modelica interface
option(WITH_BUILD_TINYXML "Compile the included TinyXML source code" ON)
option(WITH_TINYXML "Compile the interface to TinyXML" ON)
if(WITH_TINYXML)
  if(WITH_BUILD_TINYXML)
    # build the included tinyxml
    set(TINYXML_INCLUDE_DIR ${PROJECT_SOURCE_DIR}/external_packages/tinyxml-2.6.2)
    set(TINYXML_LIBRARIES casadi_tinyxml)
  else()
    # try to find system tinyxml
    find_package(TINYXML REQUIRED)
  endif()
endif()
add_feature_info(tinyxml-interface WITH_TINYXML "Interface to the XML parser TinyXML.")

# DSDP
option(WITH_BUILD_DSDP "Compile the the included source code for DSDP" OFF)
option(WITH_DSDP "Compile the interface to DSDP" OFF)
if(WITH_DSDP)
  if(WITH_BUILD_DSDP)
    # build the included dsdp
    set(DSDP_INCLUDE_DIR ${PROJECT_SOURCE_DIR}/external_packages/DSDP/include)
    set(DSDP_LIBRARIES casadi_dsdp)
  else()
    # try to find system dsdp
    find_package(DSDP REQUIRED)
  endif()
endif()
add_feature_info(dsdp-interface WITH_DSDP "Interface to the interior point SDP solver DSDP.")

# CLANG: A just-in-time compiler
option(OLD_LLVM "Use pre-3.5 LLVM" OFF)
option(WITH_CLANG "Compile the interface to clang JIT" OFF)
if(WITH_CLANG)
  # try to find system CLANG
  find_package(CLANG REQUIRED)
endif()
add_feature_info(clang-interface WITH_CLANG "Interface to the Clang JIT compiler.")

# Lapack: Dense linear solvers
option(WITH_LAPACK "Compile the interface to LAPACK" ${WITH_LAPACK_DEF})
option(WITH_BUILD_LAPACK "Download and install OpenBLAS for LAPACK+BLAS" OFF)

# qpOASES: An active-set QP solver
option(WITH_QPOASES "Compile the interface to qpOASES (the source code for qpOASES is included)" ${WITH_QPOASES_DEF})
option(WITH_NO_QPOASES_BANNER "Add -D__NO_COPYRIGHT__ to qpOASES definitions" OFF)
if(WITH_QPOASES)
  if (NOT WITH_LAPACK)
     message(FATAL_ERROR "WITH_QPOASES requires WITH_LAPACK.")
  endif()
  set(QPOASES_INCLUDE_DIR ${PROJECT_SOURCE_DIR}/external_packages/qpOASES/include)
  set(QPOASES_LIBRARIES casadi_qpoases)
endif()
add_feature_info(qpoases-interface WITH_QPOASES "Interface to the active-set QP solver qpOASES.")

# blockSQP: A block-structure-exploiting SQP method
option(WITH_BLOCKSQP "Compile the interface to blockSQP (the source code for blockSQP is included)" ${WITH_BLOCKSQP_DEF})
if(WITH_BLOCKSQP)
  if (NOT WITH_QPOASES)
    message(FATAL_ERROR "WITH_BLOCKSQP requires WITH_QPOASES.")
  endif()
endif()
add_feature_info(blocksqp-interface WITH_BLOCKSQP "Interface to the NLP solver blockSQP.")

# IPOPT: A sparse interior point NLP solver with filter line-search
option(WITH_IPOPT "Compile the interface to IPOPT" ${WITH_IPOPT_DEF})
set(BUILD_IPOPT_VERSION "3.14.4")
option(WITH_BUILD_IPOPT "Build IPOPT (BUILD_IPOPT_VERSION=${BUILD_IPOPT_VERSION}) from downloaded source." OFF)
set(BUILD_IPOPT_DEPENDENCIES MUMPS)

# Knitro: An NLP solver
option(WITH_KNITRO "Compile the interface to KNITRO" OFF)
if(WITH_KNITRO)
  find_package(KNITRO REQUIRED)
endif()
add_feature_info(knitro-interface WITH_KNITRO "Interface to the NLP solver KNITRO.")

# CPLEX: A sparse mixed-integer QP solver
option(WITH_CPLEX "Compile the interface to CPLEX" OFF)
option(WITH_CPLEX_SHARED "Use shared cplex libraries" OFF)
if(WITH_CPLEX)
  find_package(CPLEX REQUIRED)
endif()
add_feature_info(cplex-interface WITH_CPLEX "Interface to the QP solver CPLEX.")

# Bonmin: An MINLP solver
option(WITH_BONMIN "Compile the interface to BONMIN" OFF)
set(BUILD_BONMIN_VERSION "1.8.8")
option(WITH_BUILD_BONMIN "Build BONMIN (BUILD_BONMIN_VERSION=${BUILD_BONMIN_VERSION}) from downloaded source." OFF)
set(BUILD_BONMIN_DEPENDENCIES IPOPT CBC)

# CBC: A sparse mixed-integer linear solver
option(WITH_CBC "Compile the CBC interface" OFF)
set(BUILD_CBC_VERSION "2.10.6")
option(WITH_BUILD_CBC "Build CBC (BUILD_CBC_VERSION=${BUILD_CBC_VERSION}) from downloaded source." OFF)
set(BUILD_CBC_DEPENDENCIES CLP)

# CLP: A sparse linear solver
option(WITH_CLP "Compile the CLP interface" OFF)
set(BUILD_CLP_VERSION "1.17.7")
set(BUILD_COINUTILS_VERSION "2.11.6")
set(BUILD_CGL_VERSION "0.60.4")
set(BUILD_OSI_VERSION "0.108.7")
option(WITH_BUILD_CLP "Build CLP (BUILD_CLP_VERSION=${BUILD_CLP_VERSION}) from downloaded source." OFF)
set(BUILD_CLP_DEPENDENCIES MUMPS LAPACK)

# MUMPS: Sparse direct linear solver
option(WITH_MUMPS "Enable MUMPS interface" OFF)
set(BUILD_MUMPS_TP_VERSION "3.0.2")
set(BUILD_METIS_TP_VERSION "2.0.0")
option(WITH_BUILD_MUMPS "Build MUMPS (BUILD_MUMPS_TP_VERSION=${BUILD_MUMPS_TP_VERSION}) from downloaded source." OFF)
set(BUILD_MUMPS_DEPENDENCIES LAPACK)

# HSL: Sparse direct linear solvers
option(WITH_HSL "Enable HSL interface" OFF)
if(WITH_HSL)
  find_package(HSL REQUIRED)
endif()
add_feature_info(hsl-interface WITH_HSL "Interface to HSL.")


function(libraries2flags libraries out)
# libtool cannot handle absoulte paths (i.e. it omits the library from the list of dependencies)
  set(local "")
  foreach(LIB ${libraries})
    if (LIB MATCHES "^-")
      # Pass -l, -L as-is
      set(local "${local} ${LIB}")
    else()
      get_filename_component(LIB_DIR "${LIB}" DIRECTORY)
      get_filename_component(LIB_NAME "${LIB}" NAME)
      string(REGEX REPLACE "${CMAKE_SHARED_LIBRARY_PREFIX}([A-Za-z0-9_]+)${CMAKE_SHARED_LIBRARY_SUFFIX}" "\\1" LIB_NAME_MOD ${LIB_NAME})
      if(LIB_NAME STREQUAL LIB_NAME_MOD)
        set(local "${local} ${LIB}")
      else()
        set(local "${local} -L${LIB_DIR} -l${LIB_NAME_MOD}")
      endif()
    endif()
    set(${out} "${local}" PARENT_SCOPE)
  endforeach()
endfunction()

# Packages must be sorted from high to low in the dependency graph
foreach(PKG BONMIN IPOPT CBC CLP MUMPS HPIPM BLASFEO LAPACK)
  string(TOLOWER ${PKG} PKG_LOWER)
  if(WITH_${PKG})
    if(NOT WITH_BUILD_${PKG})
      get_property(PACKAGES_NOT_FOUND_BACKUP GLOBAL PROPERTY PACKAGES_NOT_FOUND)
      get_property(PACKAGES_FOUND_BACKUP GLOBAL PROPERTY PACKAGES_FOUND)
      find_package(${PKG})
    endif()
    if (WITH_BUILD_${PKG} OR (WITH_BUILD_REQUIRED AND NOT ${PKG}_FOUND))
      set(WITH_BUILD_${PKG} ON)

      # Add it to FeatureSummary
      get_property(PKG_HELP CACHE WITH_BUILD_${PKG} PROPERTY HELPSTRING)
      add_feature_info(${PKG_LOWER}-sourcebuild ON ${PKG_HELP})

      # Remove from PACKAGES_NOT_FOUND
      set_property(GLOBAL PROPERTY PACKAGES_NOT_FOUND ${PACKAGES_NOT_FOUND_BACKUP})
      set_property(GLOBAL PROPERTY PACKAGES_FOUND ${PACKAGES_FOUND_BACKUP})

      # We are going to need build dependencies
      foreach(DEP ${BUILD_${PKG}_DEPENDENCIES})
        set(WITH_${DEP} ON)
      endforeach()
      set(${PKG}_FOUND ON)
    endif()
    if(NOT ${PKG}_FOUND)
      message(FATAL_ERROR "${PKG} not found on your system yet required. Set WITH_BUILD_${PKG} or WITH_BUILD_REQUIRED ON to build this required package from source.")
    endif()
  endif()
endforeach()

set(SHARED_LIBRARY_RELDIR lib)
if (WIN32)
    set(SHARED_LIBRARY_RELDIR bin)
endif()

if(WITH_LAPACK)
  if (WITH_BUILD_LAPACK)
    ExternalProject_Add(openblas-external
      GIT_REPOSITORY https://github.com/jgillis/OpenBLAS.git
      GIT_TAG ee15f53c9ef7148b05e1b2ff80003df1685f0f10
      PREFIX "${CMAKE_BINARY_DIR}/external_projects"
      UPDATE_COMMAND ""
      CMAKE_COMMAND "${EXTERNAL_CMAKE_COMMAND}"
      CMAKE_ARGS -DBUILD_SHARED_LIBS=ON -DCMAKE_INSTALL_LIBDIR=lib -DTARGET=CORE2 -DUSE_THREAD=ON -DNUM_THREADS=16 -DBUILD_SINGLE=ON -DBUILD_DOUBLE=ON -DBUILD_COMPLEX=ON -DBUILD_COMPLEX16=ON -DDYNAMIC_ARCH=OFF -DUSE_OPENMP=OFF -DCMAKE_INSTALL_PREFIX=<INSTALL_DIR>)

    message("CMAKE_IMPORT_LIBRARY_SUFFIX : ${CMAKE_IMPORT_LIBRARY_SUFFIX}")
<<<<<<< HEAD
    set(LAPACK_LIBRARIES "${CMAKE_BINARY_DIR}/external_projects/lib/${CMAKE_SHARED_LIBRARY_PREFIX}openblas${CMAKE_SHARED_LIBRARY_SUFFIX}")    
    if (WIN32)
        set(LAPACK_IMPLIB "${CMAKE_BINARY_DIR}/external_projects/lib/${CMAKE_SHARED_LIBRARY_PREFIX}openblas${CMAKE_SHARED_LIBRARY_SUFFIX}.a")
        if (NOT EXISTS ${LAPACK_IMPLIB})
            set(LAPACK_IMPLIB "${CMAKE_BINARY_DIR}/external_projects/lib/${CMAKE_IMPORT_LIBRARY_PREFIX}openblas${CMAKE_IMPORT_LIBRARY_SUFFIX}")
        endif()
	set(LAPACK_LIBRARIES "${CMAKE_BINARY_DIR}/external_projects/bin/${CMAKE_SHARED_LIBRARY_PREFIX}openblas${CMAKE_SHARED_LIBRARY_SUFFIX}")    
    else()
        set(LAPACK_IMPLIB "${LAPACK_LIBRARIES}")
    endif()
=======
    set(LAPACK_LIBRARIES "${CMAKE_BINARY_DIR}/external_projects/${SHARED_LIBRARY_RELDIR}/${CMAKE_SHARED_LIBRARY_PREFIX}openblas${CMAKE_SHARED_LIBRARY_SUFFIX}")    
>>>>>>> de054293
    set(LAPACK_DEPENDS_TARGET openblas-external)

    add_library(lapack SHARED IMPORTED)
    set_target_properties(lapack PROPERTIES
      IMPORTED_LOCATION "${CMAKE_BINARY_DIR}/external_projects/${SHARED_LIBRARY_RELDIR}/${CMAKE_SHARED_LIBRARY_PREFIX}openblas${CMAKE_SHARED_LIBRARY_SUFFIX}"
      IMPORTED_IMPLIB "${CMAKE_BINARY_DIR}/external_projects/lib/${CMAKE_IMPORT_LIBRARY_PREFIX}openblas${CMAKE_IMPORT_LIBRARY_SUFFIX}"
    )
  else()
    add_library(lapack INTERFACE)
    target_link_libraries(lapack INTERFACE ${LAPACK_LIBRARIES})
  endif()
endif()
if(LAPACK_FOUND)
  libraries2flags("${LAPACK_LIBRARIES}" LAPACK_LFLAGS)
  message("LAPACK_LFLAGS: ${LAPBLASFEO_PATHACK_LFLAGS}")
endif()





if(WITH_BLASFEO)
  if (WITH_BUILD_BLASFEO)
    set(C_FLAGS "")
    if(CMAKE_C_COMPILER_ID STREQUAL "GNU")
        set(C_FLAGS "-DCMAKE_C_FLAGS=-std=c99")
    endif()
    ExternalProject_Add(blasfeo-external
      GIT_REPOSITORY https://github.com/giaf/blasfeo.git
      GIT_TAG ${BUILD_BLASFEO_VERSION}
      PREFIX "${CMAKE_BINARY_DIR}/external_projects"
      UPDATE_COMMAND ""
      CMAKE_COMMAND "${EXTERNAL_CMAKE_COMMAND}"
      CMAKE_ARGS ${C_FLAGS} -DBUILD_SHARED_LIBS=ON -DCMAKE_INSTALL_PREFIX=<INSTALL_DIR>)
    set(BLASFEO_PATH "${CMAKE_BINARY_DIR}/external_projects")
    set(BLASFEO_DEPENDS_TARGET blasfeo-external)

    add_library(blasfeo SHARED IMPORTED)
    set_target_properties(blasfeo PROPERTIES
      INTERFACE_INCLUDE_DIRECTORIES "${CMAKE_BINARY_DIR}/external_projects/include"
      IMPORTED_LOCATION "${CMAKE_BINARY_DIR}/external_projects/${SHARED_LIBRARY_RELDIR}/${CMAKE_SHARED_LIBRARY_PREFIX}blasfeo${CMAKE_SHARED_LIBRARY_SUFFIX}"
      IMPORTED_IMPLIB "${CMAKE_BINARY_DIR}/external_projects/lib/${CMAKE_IMPORT_LIBRARY_PREFIX}blasfeo${CMAKE_IMPORT_LIBRARY_SUFFIX}"
    )
    file(GLOB BLASFEO_HEADERS "${CMAKE_BINARY_DIR}/external_projects/include/blasfeo*")
    install(FILES
      ${BLASFEO_HEADERS}
      DESTINATION "${INCLUDE_PREFIX}")
  else()
    #add_library(lapack INTERFACE)
    #target_link_libraries(lapack INTERFACE ${LAPACK_LIBRARIES})
  endif()
endif()

message("CMAKE_C_COMPILER_ID: ${CMAKE_C_COMPILER_ID}")
if(WITH_HPIPM)
  if (WITH_BUILD_HPIPM)
    ExternalProject_Add(hpipm-external
      DEPENDS ${BLASFEO_DEPENDS_TARGET}
      GIT_REPOSITORY ${BUILD_HPIPM_GIT_REPO}
      GIT_TAG ${BUILD_HPIPM_VERSION}
      PREFIX "${CMAKE_BINARY_DIR}/external_projects"
      UPDATE_COMMAND ""
      CMAKE_COMMAND "${EXTERNAL_CMAKE_COMMAND}"
      CMAKE_ARGS -DHPIPM_TESTING=OFF -DBUILD_SHARED_LIBS=ON -DBLASFEO_PATH=${BLASFEO_PATH} -DCMAKE_INSTALL_PREFIX=<INSTALL_DIR>)
    add_library(hpipm SHARED IMPORTED)
    target_link_libraries(hpipm INTERFACE blasfeo)
    set_target_properties(hpipm PROPERTIES
       IMPORTED_LOCATION "${CMAKE_BINARY_DIR}/external_projects/${SHARED_LIBRARY_RELDIR}/${CMAKE_SHARED_LIBRARY_PREFIX}hpipm${CMAKE_SHARED_LIBRARY_SUFFIX}"
       IMPORTED_IMPLIB "${CMAKE_BINARY_DIR}/external_projects/lib/${CMAKE_IMPORT_LIBRARY_PREFIX}hpipm${CMAKE_IMPORT_LIBRARY_SUFFIX}"
    )
    file(GLOB HPIPM_HEADERS "${CMAKE_BINARY_DIR}/external_projects/include/hpipm*")
    install(FILES
      ${HPIPM_HEADERS}
      DESTINATION "${INCLUDE_PREFIX}")
  else()
    #add_library(lapack INTERFACE)
    #target_link_libraries(lapack INTERFACE ${LAPACK_LIBRARIES})
  endif()
endif()

message(STATUS "CMAKE_SYSTEM_NAME: ${CMAKE_SYSTEM_NAME} ${WIN32}")

add_feature_info(lapack-interface WITH_LAPACK "Interface to LAPACK.")

if(WITH_MUMPS)
  if(WITH_BUILD_MUMPS)
    add_feature_info(metis-sourcebuild ON "Build METIS (BUILD_METIS_TP_VERSION=${BUILD_METIS_TP_VERSION}) from downloaded source.")
    ExternalProject_Add(metis-external
        GIT_REPOSITORY https://github.com/coin-or-tools/ThirdParty-Metis.git
        GIT_TAG releases/${BUILD_METIS_TP_VERSION}
        DEPENDS ${LAPACK_DEPENDS_TARGET}
        PREFIX "${CMAKE_BINARY_DIR}/external_projects"
        UPDATE_COMMAND ""
        CONFIGURE_COMMAND <SOURCE_DIR>/configure ${CROSS_FLAGS} --prefix=<INSTALL_DIR>

          # GKFree is not defined (variadic definition in utils.c); fails on MacOS target
          "CFLAGS=-Wno-implicit-function-declaration"
        PATCH_COMMAND COMMAND cd <SOURCE_DIR> && ./get.Metis)
    set(EXTERNAL_METIS_LIBS coinmetis)

    set(DEPENDENT_LIBRARIES ${DEPENDENT_LIBRARIES} ${CMAKE_BINARY_DIR}/external_projects/lib/${CMAKE_SHARED_LIBRARY_PREFIX}${EXTERNAL_METIS_LIBS}${CMAKE_SHARED_LIBRARY_SUFFIX})

    ExternalProject_Add(mumps-external
        DEPENDS metis-external
        GIT_REPOSITORY https://github.com/coin-or-tools/ThirdParty-Mumps.git
        GIT_TAG releases/${BUILD_MUMPS_TP_VERSION}
        DEPENDS ${LAPACK_DEPENDS_TARGET} metis-external
        PREFIX "${CMAKE_BINARY_DIR}/external_projects"
        UPDATE_COMMAND ""
        CONFIGURE_COMMAND <SOURCE_DIR>/configure ${CROSS_FLAGS}  --prefix=<INSTALL_DIR> "--with-metis-cflags=-I${CMAKE_BINARY_DIR}/external_projects/include/coin-or/metis" "--with-metis-lflags=-L${CMAKE_BINARY_DIR}/external_projects/lib -l${EXTERNAL_METIS_LIBS} -lm" "--with-lapack-lflags=${LAPACK_LFLAGS}" ${CROSS_FLAGS_FORTRAN}
        PATCH_COMMAND COMMAND cd <SOURCE_DIR> && ./get.Mumps)

    file(MAKE_DIRECTORY "${CMAKE_BINARY_DIR}/external_projects/include/coin-or")
    add_library(mumps SHARED IMPORTED)
    set_target_properties(mumps PROPERTIES
      IMPORTED_LOCATION "${CMAKE_BINARY_DIR}/external_projects/lib/${CMAKE_SHARED_LIBRARY_PREFIX}coinmumps${CMAKE_SHARED_LIBRARY_SUFFIX}"
      IMPORTED_IMPLIB "${CMAKE_BINARY_DIR}/external_projects/lib/${CMAKE_SHARED_LIBRARY_PREFIX}coinmumps${CMAKE_IMPORT_LIBRARY_SUFFIX}"
      INTERFACE_INCLUDE_DIRECTORIES "${CMAKE_BINARY_DIR}/external_projects/include/coin-or"
    )
  endif()
endif()
add_feature_info(mumps-interface WITH_MUMPS "Interface to MUMPS.")

if(WITH_CLP)
  if(WITH_BUILD_CLP)
    add_feature_info(coinutils-sourcebuild ON "Build COINUTILS (BUILD_COINUTILS_VERSION=${BUILD_COINUTILS_VERSION}) from downloaded source.")
    ExternalProject_Add(coinutils-external
          DEPENDS ${LAPACK_DEPENDS_TARGET}
          GIT_REPOSITORY https://github.com/coin-or/CoinUtils.git
          GIT_TAG releases/${BUILD_COINUTILS_VERSION}
          PREFIX "${CMAKE_BINARY_DIR}/external_projects"
          UPDATE_COMMAND ""
          CONFIGURE_COMMAND <SOURCE_DIR>/configure ${CROSS_FLAGS} "--with-lapack-lflags=${LAPACK_LFLAGS}" --prefix=<INSTALL_DIR> )
    add_feature_info(osi-sourcebuild ON "Build OSI (BUILD_OSI_VERSION=${BUILD_OSI_VERSION}) from downloaded source.")
    ExternalProject_Add(osi-external
        DEPENDS coinutils-external
        GIT_REPOSITORY https://github.com/coin-or/Osi.git
        GIT_TAG releases/${BUILD_OSI_VERSION}
        PREFIX "${CMAKE_BINARY_DIR}/external_projects"
        UPDATE_COMMAND ""
        CONFIGURE_COMMAND <SOURCE_DIR>/configure ${CROSS_FLAGS} --prefix=<INSTALL_DIR> ${CROSS_FLAGS_FORTRAN}
	# For unknown reasons, Coin-or/configure disables pkg-config by default for clang compilers 
	--enable-pkg-config
    )
    add_library(osi SHARED IMPORTED)
    set_target_properties(osi PROPERTIES
      IMPORTED_LOCATION "${CMAKE_BINARY_DIR}/external_projects/lib/${CMAKE_SHARED_LIBRARY_PREFIX}Osi${CMAKE_SHARED_LIBRARY_SUFFIX}"
      IMPORTED_IMPLIB "${CMAKE_BINARY_DIR}/external_projects/lib/${CMAKE_SHARED_LIBRARY_PREFIX}Osi${CMAKE_IMPORT_LIBRARY_SUFFIX}"
    )
    ExternalProject_Add(clp-external
        DEPENDS osi-external mumps-external coinutils-external ${LAPACK_DEPENDS_TARGET}
        GIT_REPOSITORY https://github.com/coin-or/Clp.git
        GIT_TAG releases/${BUILD_CLP_VERSION}
        PREFIX "${CMAKE_BINARY_DIR}/external_projects"
        UPDATE_COMMAND ""
        CONFIGURE_COMMAND <SOURCE_DIR>/configure ${CROSS_FLAGS} "--with-lapack-lflags=${LAPACK_LFLAGS}" --prefix=<INSTALL_DIR>  ${CROSS_FLAGS_FORTRAN}
	# For unknown reasons, Coin-or/configure disables pkg-config by default for clang compilers 
	--enable-pkg-config
	)

    file(MAKE_DIRECTORY "${CMAKE_BINARY_DIR}/external_projects/include/coin")
    add_library(clp-raw SHARED IMPORTED)
    set_target_properties(clp-raw PROPERTIES
      IMPORTED_LOCATION "${CMAKE_BINARY_DIR}/external_projects/lib/${CMAKE_SHARED_LIBRARY_PREFIX}Clp${CMAKE_SHARED_LIBRARY_SUFFIX}"
      IMPORTED_IMPLIB "${CMAKE_BINARY_DIR}/external_projects/lib/${CMAKE_SHARED_LIBRARY_PREFIX}Clp${CMAKE_IMPORT_LIBRARY_SUFFIX}"
      INTERFACE_INCLUDE_DIRECTORIES "${CMAKE_BINARY_DIR}/external_projects/include/coin"
    )
    add_library(osi-clp SHARED IMPORTED)
    set_target_properties(osi-clp PROPERTIES
      IMPORTED_LOCATION "${CMAKE_BINARY_DIR}/external_projects/lib/${CMAKE_SHARED_LIBRARY_PREFIX}OsiClp${CMAKE_SHARED_LIBRARY_SUFFIX}"
      IMPORTED_IMPLIB "${CMAKE_BINARY_DIR}/external_projects/lib/${CMAKE_SHARED_LIBRARY_PREFIX}OsiClp${CMAKE_IMPORT_LIBRARY_SUFFIX}"
    )
    add_library(clp INTERFACE)
    target_link_libraries(clp INTERFACE clp-raw osi-clp coinutils)
  endif()
endif()
add_feature_info(clp-interface WITH_CLP "Interface to the LP solver CLP.")


if(WITH_CBC)
  if(WITH_BUILD_CBC)
    add_feature_info(cgl-sourcebuild ON "Build CGL (BUILD_CGL_VERSION=${BUILD_CGL_VERSION}) from downloaded source.")
    ExternalProject_Add(cgl-external
        DEPENDS osi-external clp-external coinutils-external
        GIT_REPOSITORY https://github.com/coin-or/Cgl.git
        GIT_TAG releases/${BUILD_CGL_VERSION}
        PREFIX "${CMAKE_BINARY_DIR}/external_projects"
        UPDATE_COMMAND ""
        CONFIGURE_COMMAND <SOURCE_DIR>/configure ${CROSS_FLAGS} --prefix=<INSTALL_DIR> ${CROSS_FLAGS_FORTRAN}
	# For unknown reasons, Coin-or/configure disables pkg-config by default for clang compilers 
	--enable-pkg-config
	)
    add_library(coinutils SHARED IMPORTED)
    set_target_properties(coinutils PROPERTIES
      IMPORTED_LOCATION "${CMAKE_BINARY_DIR}/external_projects/lib/${CMAKE_SHARED_LIBRARY_PREFIX}CoinUtils${CMAKE_SHARED_LIBRARY_SUFFIX}"
      IMPORTED_IMPLIB "${CMAKE_BINARY_DIR}/external_projects/lib/${CMAKE_SHARED_LIBRARY_PREFIX}CoinUtils${CMAKE_IMPORT_LIBRARY_SUFFIX}"
    )
    ExternalProject_Add(cbc-external
        DEPENDS coinutils-external cgl-external osi-external mumps-external clp-external ${LAPACK_DEPENDS_TARGET}
        GIT_REPOSITORY https://github.com/coin-or/Cbc.git
        GIT_TAG releases/${BUILD_CBC_VERSION}
        PREFIX "${CMAKE_BINARY_DIR}/external_projects"
        UPDATE_COMMAND ""
        CONFIGURE_COMMAND <SOURCE_DIR>/configure ${CROSS_FLAGS} --prefix=<INSTALL_DIR> "--with-lapack-lflags=${LAPACK_LFLAGS}"  ${CROSS_FLAGS_FORTRAN}
	# For unknown reasons, Coin-or/configure disables pkg-config by default for clang compilers 
	--enable-pkg-config
	)
    file(MAKE_DIRECTORY "${CMAKE_BINARY_DIR}/external_projects/include/coin")
    add_library(cbc-raw SHARED IMPORTED)
    set_target_properties(cbc-raw PROPERTIES
      IMPORTED_LOCATION "${CMAKE_BINARY_DIR}/external_projects/lib/${CMAKE_SHARED_LIBRARY_PREFIX}Cbc${CMAKE_SHARED_LIBRARY_SUFFIX}"
      IMPORTED_IMPLIB "${CMAKE_BINARY_DIR}/external_projects/lib/${CMAKE_SHARED_LIBRARY_PREFIX}Cbc${CMAKE_IMPORT_LIBRARY_SUFFIX}"
      INTERFACE_INCLUDE_DIRECTORIES "${CMAKE_BINARY_DIR}/external_projects/include/coin"
    )
    add_library(cbc-solver SHARED IMPORTED)
    set_target_properties(cbc-solver PROPERTIES
      IMPORTED_LOCATION "${CMAKE_BINARY_DIR}/external_projects/lib/${CMAKE_SHARED_LIBRARY_PREFIX}CbcSolver${CMAKE_SHARED_LIBRARY_SUFFIX}"
      IMPORTED_IMPLIB "${CMAKE_BINARY_DIR}/external_projects/lib/${CMAKE_SHARED_LIBRARY_PREFIX}CbcSolver${CMAKE_IMPORT_LIBRARY_SUFFIX}"
    )
    add_library(cbc INTERFACE)
    target_link_libraries(cbc INTERFACE cbc-raw cbc-solver coinutils osi osi-clp)
  endif()
endif()
add_feature_info(cbc-interface WITH_CBC "Interface to the LP solver CBC.")

if(WITH_IPOPT)
  if(WITH_BUILD_IPOPT)
    ExternalProject_Add(ipopt-external
        DEPENDS ${LAPACK_DEPENDS_TARGET} mumps-external
        URL https://www.coin-or.org/download/source/Ipopt/Ipopt-${BUILD_IPOPT_VERSION}.zip
        PREFIX "${CMAKE_BINARY_DIR}/external_projects"
        UPDATE_COMMAND ""
        CONFIGURE_COMMAND <SOURCE_DIR>/configure ${CROSS_FLAGS} --prefix=<INSTALL_DIR> "--with-mumps-cflags=-I${CMAKE_BINARY_DIR}/external_projects/include/coin-or/mumps" "--with-mumps-lflags=-L${CMAKE_BINARY_DIR}/external_projects/lib ${WHOLE_ARCHIVE_ON}-lcoinmumps ${WHOLE_ARCHIVE_OFF}" "--with-lapack-lflags= ${LAPACK_LFLAGS}" ${CROSS_FLAGS_FORTRAN}
	# For unknown reasons, Coin-or/configure disables pkg-config by default for clang compilers 
	--enable-pkg-config
	)
    file(MAKE_DIRECTORY "${CMAKE_BINARY_DIR}/external_projects/include/coin-or")

    add_library(ipopt SHARED IMPORTED)
    set_target_properties(ipopt PROPERTIES
      IMPORTED_LOCATION "${CMAKE_BINARY_DIR}/external_projects/lib/${CMAKE_SHARED_LIBRARY_PREFIX}ipopt${CMAKE_SHARED_LIBRARY_SUFFIX}"
      IMPORTED_IMPLIB "${CMAKE_BINARY_DIR}/external_projects/lib/${CMAKE_SHARED_LIBRARY_PREFIX}ipopt${CMAKE_IMPORT_LIBRARY_SUFFIX}"
      INTERFACE_INCLUDE_DIRECTORIES "${CMAKE_BINARY_DIR}/external_projects/include/coin-or"
    )
  endif()
endif()
add_feature_info(ipopt-interface WITH_IPOPT "Interface to the NLP solver Ipopt.")

if(WITH_BONMIN)
  if(WITH_BUILD_BONMIN)
    ExternalProject_Add(bonmin-external
        DEPENDS mumps-external metis-external coinutils-external osi-external clp-external cgl-external cbc-external ipopt-external
        GIT_REPOSITORY https://github.com/coin-or/Bonmin.git
        GIT_TAG releases/${BUILD_BONMIN_VERSION}
        PREFIX "${CMAKE_BINARY_DIR}/external_projects"
        UPDATE_COMMAND ""
        CONFIGURE_COMMAND <SOURCE_DIR>/configure ${CROSS_FLAGS} --prefix=<INSTALL_DIR>  ${CROSS_FLAGS_FORTRAN}
	# For unknown reasons, Coin-or/configure disables pkg-config by default for clang compilers 
	--enable-pkg-config
	)

    file(MAKE_DIRECTORY "${CMAKE_BINARY_DIR}/external_projects/include/coin")
    add_library(bonmin-raw SHARED IMPORTED)
    set_target_properties(bonmin-raw PROPERTIES
      IMPORTED_LOCATION "${CMAKE_BINARY_DIR}/external_projects/lib/${CMAKE_SHARED_LIBRARY_PREFIX}bonmin${CMAKE_SHARED_LIBRARY_SUFFIX}"
      IMPORTED_IMPLIB "${CMAKE_BINARY_DIR}/external_projects/lib/${CMAKE_SHARED_LIBRARY_PREFIX}bonmin${CMAKE_IMPORT_LIBRARY_SUFFIX}"
      INTERFACE_INCLUDE_DIRECTORIES "${CMAKE_BINARY_DIR}/external_projects/include/coin"
    )
    add_library(bonmin INTERFACE)
    target_link_libraries(bonmin INTERFACE bonmin-raw ipopt coinutils)
  endif()
endif()
add_feature_info(bonmin-interface WITH_BONMIN "Interface to the MINLP framework Bonmin.")


# SNOPT: An SQP method
option(WITH_SNOPT "Compile the SNOPT interface if SNOPT libraries can be found" OFF)
option(WITH_SNOPT_FORCE_DUMMY "Compile the SNOPT interface against a dummy library (for Debian distribution; breaks normal SNOPT build)" OFF)
option(WITH_BUILD_SNOPT_INTERFACE "Use the SNOPT C-interface shipped with casadi" ON)
if(WITH_SNOPT)
  if(NOT WITH_SNOPT_FORCE_DUMMY)
    find_package(SNOPT REQUIRED)
  endif()
  if(WITH_BUILD_SNOPT_INTERFACE)
    set(SNOPT_INTERFACE_INCLUDE_DIR ${PROJECT_SOURCE_DIR}/external_packages/snopt-interface/include)
    set(SNOPT_INTERFACE_LIBRARIES casadi_snopt_interface)
  else()
    find_package(SNOPT_INTERFACE REQUIRED)
  endif()
endif()
add_feature_info(snopt-interface WITH_SNOPT "Interface to the NLP solver SNOPT.")

# HIGHS: A MILP / QP solver
option(WITH_HIGHS "Compile the HIGHS interface" OFF)
if(WITH_HIGHS)
  find_package(HIGHS REQUIRED)
endif()
add_feature_info(highs-interface WITH_HIGHS "Interface to the MILP / QP solver HIGHS.")

# OOQP: A sparse interior point QP solver
option(WITH_OOQP "Enable OOQP interface" OFF)
if(WITH_OOQP)
  find_package(OOQP REQUIRED)
endif()
add_feature_info(ooqp-interface WITH_OOQP "Interface to the QP solver OOQP (requires BLAS and HSL libraries).")

# GUROBI: A sparse mixed-integer QP solver
option(WITH_GUROBI "Compile the interface to GUROBI" OFF)
if(WITH_GUROBI)
  find_package(GUROBI REQUIRED)
endif()
add_feature_info(gurobi-interface WITH_GUROBI "Interface to the (mixed-integer) QP solver GUROBI")

# SQIC: A QP solver
option(WITH_SQIC "Enable SQIC interface" OFF)
if(WITH_SQIC)
  if (NOT Fortran_language_works)
    message(FATAL_ERROR "SQIC requires Fortran support.")
  endif()
  find_package(SQIC REQUIRED)
endif()
add_feature_info(sqic-interface WITH_SQIC "Interface to the QP solver SQIC.")

# AMPL: Interface to the AMPL solver library and interfaced solvers
option(WITH_AMPL "Compile the interface to AMPL" OFF)
add_feature_info(ampl-interface WITH_AMPL "Interface to the AMPL solver library.")

# Slicot: used for expm, dple
option(WITH_SLICOT "Enable SLICOT interface" OFF)
if(WITH_SLICOT)
  if (NOT Fortran_language_works)
    message(FATAL_ERROR "SLICOT requires Fortran support.")
  endif()
  if (NOT WITH_LAPACK)
     message(FATAL_ERROR "WITH_SLICOT requires WITH_LAPACK.")
  endif()
  find_package(SLICOT REQUIRED)
endif()
add_feature_info(slicot-interface WITH_SLICOT "Interface to the controls library SLICOT.")

# Worhp: A sparse SQP method
option(WITH_WORHP "Compile the WORHP interface" OFF)
if(WITH_WORHP)
  find_package(WORHP REQUIRED)
endif()
add_feature_info(worhp-interface WITH_WORHP "Interface to the NLP solver Worhp (requires gfortran, gomp).")

######################################################
##################### paths ##########################
######################################################
if(WIN32)
  # On Windows, build everything in the same directory
  set(EXECUTABLE_OUTPUT_PATH ${PROJECT_BINARY_DIR})
  set(LIBRARY_OUTPUT_PATH ${PROJECT_BINARY_DIR})
else()
  # On non-Windows, use separate directories for build
  set(EXECUTABLE_OUTPUT_PATH ${PROJECT_BINARY_DIR}/bin)
  set(LIBRARY_OUTPUT_PATH ${PROJECT_BINARY_DIR}/lib)
endif()

#####################################################
###################### swig #########################
#####################################################
option(WITH_EXTENDING_CASADI "Compile a demonstration that shows how a project that depends on CasADi can be implemented." OFF)
if(WITH_PYTHON OR WITH_MATLAB OR WITH_OCTAVE OR WITH_JSON)
  add_subdirectory(swig)
endif()

option(WITH_LINT "Compile with support for linting (syntax checking)" OFF)
if(WITH_LINT)
  include(CppLint REQUIRED)
endif()

option(WITH_SPELL "Compile with support for spell-checking" OFF)
if(WITH_SPELL)
  include(SpellCheck REQUIRED)
endif()

option(WITH_CLANG_TIDY "Compile with support for clang-tidy" OFF)
if(WITH_CLANG_TIDY)
  include(ClangTidy REQUIRED)
  set(CMAKE_EXPORT_COMPILE_COMMANDS ON)
  if(WITH_EXTRA_WARNINGS)
    # -Wall leaks into clang-tidy (through compile_commands.json)
    # silently overruling the 'Checks' field.
    # These warnings come from external_packages
    set(EXTRA_CASADI_CXX_FLAGS "${EXTRA_CASADI_CXX_FLAGS} -Wno-overloaded-virtual -Wno-deprecated-register")
  endif()
endif()

include(embed_resources)
include(GenerateExportHeader)

#####################################################
################# gathering info for config.h #######
#####################################################

feature_summary(WHAT ENABLED_FEATURES VAR feature_list)
string(REPLACE "\n" "\\n" feature_list "${feature_list}")

get_directory_property( compiler_definitions COMPILE_DEFINITIONS )
set(EXTRA_CXX_FLAGS_FROM_DEFS "")
foreach(DEF ${compiler_definitions})
  set(EXTRA_CXX_FLAGS_FROM_DEFS "${EXTRA_CXX_FLAGS_FROM_DEFS} -D${DEF}")
endforeach()

#####################################################
################# include the rest ##################
#####################################################
add_subdirectory(external_packages)
add_subdirectory(casadi)
add_subdirectory(experimental EXCLUDE_FROM_ALL)
add_subdirectory(misc)

option(WITH_EXAMPLES "Build examples" ON)
if(WITH_EXAMPLES)
  add_subdirectory(docs/examples)
  add_subdirectory(docs/api/examples/ctemplate)
endif()

#####################################################
######################### docs ######################
#####################################################
option(WITH_DOC "Enable documentation generation" OFF)
if(WITH_DOC)
  set(DOXYFILE_LATEX "NO")
  set(DOXYFILE_IN_DIR ${PROJECT_SOURCE_DIR}/docs/api)
  set(DOXYFILE_OUTPUT_DIR  ${PROJECT_SOURCE_DIR}/docs/api)
  set(DOXYFILE_SOURCE_DIR ${PROJECT_SOURCE_DIR}/casadi)
  include(UseDoxygen OPTIONAL)
  add_custom_target(tutor)
endif()

# Print a summary
feature_summary(WHAT ALL)

# what is this?
if(EXTRA_CMAKE)
  include(${EXTRA_CMAKE})
endif()

########################################################
########### Generate config files ######################
########################################################
# Add all targets to the build-tree export set
export(TARGETS casadi
  FILE "${PROJECT_BINARY_DIR}/casadi-targets.cmake")

# Export the package for use from the build-tree
# (this registers the build-tree with a global CMake-registry)
export(PACKAGE CasADi)

# Create casadi-config.cmake
file(RELATIVE_PATH REL_LIB_PREFIX "${CMAKE_PREFIX}" "${LIB_PREFIX}")
# ... for the build tree
set(CONF_LIBRARY_DIRS "${LIBRARY_OUTPUT_PATH}")
configure_file(casadi-config.cmake.in "${PROJECT_BINARY_DIR}/casadi-config.cmake" @ONLY)
# ... for the install tree
set(CONF_LIBRARY_DIRS "\${CASADI_CMAKE_DIR}/${REL_LIB_PREFIX}")
configure_file(casadi-config.cmake.in
  "${PROJECT_BINARY_DIR}${CMAKE_FILES_DIRECTORY}/casadi-config.cmake" @ONLY)
# Create casadi-config-version.cmake, same for both build and install tree
configure_file(casadi-config-version.cmake.in
  "${PROJECT_BINARY_DIR}/casadi-config-version.cmake" @ONLY)

# Install the casadi-config.cmake and casadi-config-version.cmake
install(FILES
  "${PROJECT_BINARY_DIR}${CMAKE_FILES_DIRECTORY}/casadi-config.cmake"
  "${PROJECT_BINARY_DIR}/casadi-config-version.cmake"
  DESTINATION "${CMAKE_PREFIX}" COMPONENT dev)

# Generate the casadi.pc.in configuration file
configure_file(${PROJECT_SOURCE_DIR}/misc/casadi.pc.in
  "${PROJECT_BINARY_DIR}/casadi.pc" @ONLY)

# Install the casadi.pc
install(FILES
  "${PROJECT_BINARY_DIR}/casadi.pc"
  DESTINATION "${LIB_PREFIX}/pkgconfig" COMPONENT dev)

# Install the export set for use with the install-tree
file(RELATIVE_PATH REL_CMAKE_PREFIX "${CMAKE_INSTALL_PREFIX}" "${CMAKE_PREFIX}")
install(EXPORT casadi-targets DESTINATION ${REL_CMAKE_PREFIX})

set(CPACK_PACKAGE_CONTACT "casadi-users@googlegroups.com")
set(CPACK_PACKAGE_VERSION ${PACKAGE_VERSION_FULL})
include(CPack)<|MERGE_RESOLUTION|>--- conflicted
+++ resolved
@@ -801,22 +801,7 @@
       UPDATE_COMMAND ""
       CMAKE_COMMAND "${EXTERNAL_CMAKE_COMMAND}"
       CMAKE_ARGS -DBUILD_SHARED_LIBS=ON -DCMAKE_INSTALL_LIBDIR=lib -DTARGET=CORE2 -DUSE_THREAD=ON -DNUM_THREADS=16 -DBUILD_SINGLE=ON -DBUILD_DOUBLE=ON -DBUILD_COMPLEX=ON -DBUILD_COMPLEX16=ON -DDYNAMIC_ARCH=OFF -DUSE_OPENMP=OFF -DCMAKE_INSTALL_PREFIX=<INSTALL_DIR>)
-
-    message("CMAKE_IMPORT_LIBRARY_SUFFIX : ${CMAKE_IMPORT_LIBRARY_SUFFIX}")
-<<<<<<< HEAD
-    set(LAPACK_LIBRARIES "${CMAKE_BINARY_DIR}/external_projects/lib/${CMAKE_SHARED_LIBRARY_PREFIX}openblas${CMAKE_SHARED_LIBRARY_SUFFIX}")    
-    if (WIN32)
-        set(LAPACK_IMPLIB "${CMAKE_BINARY_DIR}/external_projects/lib/${CMAKE_SHARED_LIBRARY_PREFIX}openblas${CMAKE_SHARED_LIBRARY_SUFFIX}.a")
-        if (NOT EXISTS ${LAPACK_IMPLIB})
-            set(LAPACK_IMPLIB "${CMAKE_BINARY_DIR}/external_projects/lib/${CMAKE_IMPORT_LIBRARY_PREFIX}openblas${CMAKE_IMPORT_LIBRARY_SUFFIX}")
-        endif()
-	set(LAPACK_LIBRARIES "${CMAKE_BINARY_DIR}/external_projects/bin/${CMAKE_SHARED_LIBRARY_PREFIX}openblas${CMAKE_SHARED_LIBRARY_SUFFIX}")    
-    else()
-        set(LAPACK_IMPLIB "${LAPACK_LIBRARIES}")
-    endif()
-=======
     set(LAPACK_LIBRARIES "${CMAKE_BINARY_DIR}/external_projects/${SHARED_LIBRARY_RELDIR}/${CMAKE_SHARED_LIBRARY_PREFIX}openblas${CMAKE_SHARED_LIBRARY_SUFFIX}")    
->>>>>>> de054293
     set(LAPACK_DEPENDS_TARGET openblas-external)
 
     add_library(lapack SHARED IMPORTED)
