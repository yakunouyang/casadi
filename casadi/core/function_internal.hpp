--- conflicted
+++ resolved
@@ -997,11 +997,6 @@
     casadi_assert(arg.size()==n_in_, "Incorrect number of inputs: Expected "
                           + str(n_in_) + ", got " + str(arg.size()));
     for (casadi_int i=0; i<n_in_; ++i) {
-<<<<<<< HEAD
-      casadi_assert(check_mat(arg[i].sparsity(), sparsity_in(i), npar),
-                    "Input " + str(i) + " (" + name_in_[i] + ") has mismatching shape. "
-                    "Expected " + str(size_in(i)) + ", got " + str(arg[i].size()));
-=======
       if (!check_mat(arg[i].sparsity(), sparsity_in(i), npar)) {
         // Dimensions
         std::string d_arg = str(arg[i].size1()) + "-by-" + str(arg[i].size2());
@@ -1015,7 +1010,6 @@
                      " - N-by-P*M, indicating evaluation with multiple arguments (P must be a "
                      "multiple of " + str(npar) + " for consistency with previous inputs)");
       }
->>>>>>> 47c5d068
     }
   }
 
@@ -1070,11 +1064,7 @@
       return repmat(arg, 1, inp.size2()/arg.size2());
     } else {
       // Multiple evaluation
-<<<<<<< HEAD
-      return arg;
-=======
       return repmat(arg, 1, (npar*inp.size2())/arg.size2());
->>>>>>> 47c5d068
     }
   }
 
