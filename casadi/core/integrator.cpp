/*
 *    This file is part of CasADi.
 *
 *    CasADi -- A symbolic framework for dynamic optimization.
 *    Copyright (C) 2010-2014 Joel Andersson, Joris Gillis, Moritz Diehl,
 *                            K.U. Leuven. All rights reserved.
 *    Copyright (C) 2011-2014 Greg Horn
 *
 *    CasADi is free software; you can redistribute it and/or
 *    modify it under the terms of the GNU Lesser General Public
 *    License as published by the Free Software Foundation; either
 *    version 3 of the License, or (at your option) any later version.
 *
 *    CasADi is distributed in the hope that it will be useful,
 *    but WITHOUT ANY WARRANTY; without even the implied warranty of
 *    MERCHANTABILITY or FITNESS FOR A PARTICULAR PURPOSE.  See the GNU
 *    Lesser General Public License for more details.
 *
 *    You should have received a copy of the GNU Lesser General Public
 *    License along with CasADi; if not, write to the Free Software
 *    Foundation, Inc., 51 Franklin Street, Fifth Floor, Boston, MA  02110-1301  USA
 *
 */


#include "integrator_impl.hpp"
#include "casadi_misc.hpp"

namespace casadi {

std::string to_string(DynIn v) {
  switch (v) {
  case DYN_T: return "t";
  case DYN_X: return "x";
  case DYN_Z: return "z";
  case DYN_P: return "p";
  case DYN_U: return "u";
  case DYN_RX: return "rx";
  case DYN_RZ: return "rz";
  case DYN_RP: return "rp";
  default: break;
  }
  return "";
}

std::string to_string(DynOut v) {
  switch (v) {
  case DYN_ODE: return "ode";
  case DYN_ALG: return "alg";
  case DYN_QUAD: return "quad";
  case DYN_RODE: return "rode";
  case DYN_RALG: return "ralg";
  case DYN_RQUAD: return "rquad";
  default: break;
  }
  return "";
}

bool has_integrator(const std::string& name) {
  return Integrator::has_plugin(name);
}

void load_integrator(const std::string& name) {
  Integrator::load_plugin(name);
}

std::string doc_integrator(const std::string& name) {
  return Integrator::getPlugin(name).doc;
}

Function integrator(const std::string& name, const std::string& solver,
    const SXDict& dae, const Dict& opts) {
  return integrator(name, solver, dae, 0, {1}, opts);
}

Function integrator(const std::string& name, const std::string& solver,
    const MXDict& dae, const Dict& opts) {
  return integrator(name, solver, dae, 0, {1}, opts);
}

Function integrator(const std::string& name, const std::string& solver,
    const Function& dae, const Dict& opts) {
  return integrator(name, solver, dae, 0, {1}, opts);
}

Function integrator(const std::string& name, const std::string& solver,
    const SXDict& dae, double t0, const std::vector<double>& tout, const Dict& opts) {
  return integrator(name, solver, Integrator::map2oracle("dae", dae), t0, tout, opts);
}

Function integrator(const std::string& name, const std::string& solver,
    const MXDict& dae, double t0, const std::vector<double>& tout, const Dict& opts) {
  return integrator(name, solver, Integrator::map2oracle("dae", dae), t0, tout, opts);
}

Function integrator(const std::string& name, const std::string& solver,
    const Function& dae, double t0, const std::vector<double>& tout, const Dict& opts) {
  // Make sure that dae is sound
  if (dae.has_free()) {
    casadi_error("Cannot create '" + name + "' since " + str(dae.get_free()) + " are free.");
  }
  Integrator* intg = Integrator::getPlugin(solver).creator(name, dae, t0, tout);
  return intg->create_advanced(opts);
}

std::vector<std::string> integrator_in() {
  std::vector<std::string> ret(integrator_n_in());
  for (size_t i=0; i<ret.size(); ++i) ret[i]=integrator_in(i);
  return ret;
}

std::vector<std::string> integrator_out() {
  std::vector<std::string> ret(integrator_n_out());
  for (size_t i=0; i<ret.size(); ++i) ret[i]=integrator_out(i);
  return ret;
}

std::string integrator_in(casadi_int ind) {
  switch (static_cast<IntegratorInput>(ind)) {
  case INTEGRATOR_X0:  return "x0";
  case INTEGRATOR_P:   return "p";
  case INTEGRATOR_Z0:  return "z0";
  case INTEGRATOR_RX0: return "rx0";
  case INTEGRATOR_RP:  return "rp";
  case INTEGRATOR_RZ0: return "rz0";
  case INTEGRATOR_NUM_IN: break;
  }
  return std::string();
}

std::string integrator_out(casadi_int ind) {
  switch (static_cast<IntegratorOutput>(ind)) {
  case INTEGRATOR_XF:  return "xf";
  case INTEGRATOR_QF:  return "qf";
  case INTEGRATOR_ZF:  return "zf";
  case INTEGRATOR_RXF: return "rxf";
  case INTEGRATOR_RQF: return "rqf";
  case INTEGRATOR_RZF: return "rzf";
  case INTEGRATOR_NUM_OUT: break;
  }
  return std::string();
}

casadi_int integrator_n_in() {
  return INTEGRATOR_NUM_IN;
}

casadi_int integrator_n_out() {
  return INTEGRATOR_NUM_OUT;
}

std::vector<std::string> dyn_in() {
  return enum_names<DynIn>();
}

std::vector<std::string> dyn_out() {
  return enum_names<DynOut>();
}

std::string dyn_in(casadi_int ind) {
  return to_string(static_cast<DynIn>(ind));
}

std::string dyn_out(casadi_int ind) {
  return to_string(static_cast<DynOut>(ind));
}

casadi_int dyn_n_in() {
  return DYN_NUM_IN;
}

casadi_int dyn_n_out() {
  return DYN_NUM_OUT;
}

Integrator::Integrator(const std::string& name, const Function& oracle,
    double t0, const std::vector<double>& tout) : OracleFunction(name, oracle), t0_(t0), tout_(tout) {

  // Negative number of parameters for consistancy checking
  np_ = -1;

  // Default options
  print_stats_ = false;
}

Integrator::~Integrator() {
}

Sparsity Integrator::get_sparsity_in(casadi_int i) {
  switch (static_cast<IntegratorInput>(i)) {
  case INTEGRATOR_X0: return x();
  case INTEGRATOR_P: return p();
  case INTEGRATOR_Z0: return z();
  case INTEGRATOR_RX0: return repmat(rx(), 1, nt());
  case INTEGRATOR_RP: return repmat(rp(), 1, nt());
  case INTEGRATOR_RZ0: return repmat(rz(), 1, nt());
  case INTEGRATOR_NUM_IN: break;
  }
  return Sparsity();
}

Sparsity Integrator::get_sparsity_out(casadi_int i) {
  switch (static_cast<IntegratorOutput>(i)) {
  case INTEGRATOR_XF: return repmat(x(), 1, nt());
  case INTEGRATOR_QF: return repmat(q(), 1, nt());
  case INTEGRATOR_ZF: return repmat(z(), 1, nt());
  case INTEGRATOR_RXF: return rx();
  case INTEGRATOR_RQF: return rq();
  case INTEGRATOR_RZF: return rz();
  case INTEGRATOR_NUM_OUT: break;
  }
  return Sparsity();
}

bool Integrator::grid_in(casadi_int i) {
  switch (static_cast<IntegratorInput>(i)) {
    case INTEGRATOR_RX0:
    case INTEGRATOR_RP:
    case INTEGRATOR_RZ0:
      return true;
    default: break;
  }
  return false;
}

bool Integrator::grid_out(casadi_int i) {
  switch (static_cast<IntegratorOutput>(i)) {
    case INTEGRATOR_XF:
    case INTEGRATOR_QF:
    case INTEGRATOR_ZF:
      return true;
    default: break;
  }
  return false;
}

casadi_int Integrator::adjmap_in(casadi_int i) {
  switch (static_cast<IntegratorOutput>(i)) {
    case INTEGRATOR_XF: return INTEGRATOR_RX0;
    case INTEGRATOR_QF: return INTEGRATOR_RP;
    case INTEGRATOR_ZF: return INTEGRATOR_RZ0;
    case INTEGRATOR_RXF: return INTEGRATOR_X0;
    case INTEGRATOR_RQF: return INTEGRATOR_P;
    case INTEGRATOR_RZF: return INTEGRATOR_Z0;
    default: break;
  }
  return -1;
}

casadi_int Integrator::adjmap_out(casadi_int i) {
  switch (static_cast<IntegratorInput>(i)) {
    case INTEGRATOR_X0: return INTEGRATOR_RXF;
    case INTEGRATOR_P: return INTEGRATOR_RQF;
    case INTEGRATOR_Z0: return INTEGRATOR_RZF;
    case INTEGRATOR_RX0: return INTEGRATOR_XF;
    case INTEGRATOR_RP: return INTEGRATOR_QF;
    case INTEGRATOR_RZ0: return INTEGRATOR_ZF;
    default: break;
  }
  return -1;

}



Function Integrator::create_advanced(const Dict& opts) {
  return Function::create(this, opts);
}

int Integrator::
eval(const double** arg, double** res, casadi_int* iw, double* w, void* mem) const {
  auto m = static_cast<IntegratorMemory*>(mem);

  // Read inputs
  const double* x0 = arg[INTEGRATOR_X0];
  const double* z0 = arg[INTEGRATOR_Z0];
  const double* p = arg[INTEGRATOR_P];
  const double* rx0 = arg[INTEGRATOR_RX0];
  const double* rz0 = arg[INTEGRATOR_RZ0];
  const double* rp = arg[INTEGRATOR_RP];
  arg += INTEGRATOR_NUM_IN;

  // Read outputs
  double* x = res[INTEGRATOR_XF];
  double* z = res[INTEGRATOR_ZF];
  double* q = res[INTEGRATOR_QF];
  double* rx = res[INTEGRATOR_RXF];
  double* rz = res[INTEGRATOR_RZF];
  double* rq = res[INTEGRATOR_RQF];
  res += INTEGRATOR_NUM_OUT;

  // Setup memory object
  setup(m, arg, res, iw, w);

  // Reset solver, take time to t0
  reset(m, t0_, x0, z0, p);

  // Integrate forward
  for (casadi_int k = 0; k < nt(); ++k) {
    advance(m, tout_[k], x, z, q);
    if (x) x += nx_;
    if (z) z += nz_;
    if (q) q += nq_;
  }

  // Backwards integration, if needed
  if (nrx_>0) {
    // Take rx0, rz0, rp past the last grid point
    if (rx0) rx0 += nrx_ * nt();
    if (rz0) rz0 += nrz_ * nt();
    if (rp) rp += nrp_ * nt();

    // Integrate backward
    for (casadi_int k = nt(); k-- > 0; ) {
      // Reset the solver, add impulse to backwards integration
      if (rx0) rx0 -= nrx_;
      if (rz0) rz0 -= nrz_;
      if (rp) rp -= nrp_;
      if (k == nt() - 1) {
       resetB(m, tout_[k], rx0, rz0, rp);
      } else {
       impulseB(m, rx0, rz0, rp);
      }
      // Proceed to the previous time point or t0
      if (k > 0) {
        retreat(m, tout_[k - 1], 0, 0, 0);
      } else {
        retreat(m, t0_, rx, rz, rq);
      }
    }
  }

  if (print_stats_) print_stats(m);

  return 0;
}

const Options Integrator::options_
= {{&OracleFunction::options_},
    {{"expand",
      {OT_BOOL,
      "Replace MX with SX expressions in problem formulation [false]"}},
    {"print_stats",
      {OT_BOOL,
      "Print out statistics after integration"}},
    {"t0",
      {OT_DOUBLE,
      "[DEPRECATED] Beginning of the time horizon"}},
    {"tf",
      {OT_DOUBLE,
      "[DEPRECATED] End of the time horizon"}},
    {"grid",
      {OT_DOUBLEVECTOR,
      "[DEPRECATED] Time grid"}},
    {"augmented_options",
      {OT_DICT,
      "Options to be passed down to the augmented integrator, if one is constructed."}},
    {"output_t0",
      {OT_BOOL,
      "[DEPRECATED] Output the state at the initial time"}}
    }
};

void Integrator::init(const Dict& opts) {
  // Default (temporary) options
  double t0=0, tf=1;
  bool expand = false;
  bool output_t0 = false;
  std::vector<double> grid;
  bool uses_legacy_options = false;

  // Read options
  for (auto&& op : opts) {
    if (op.first=="expand") {
      expand = op.second;
    } else if (op.first=="output_t0") {
      output_t0 = op.second;
      uses_legacy_options = true;
    } else if (op.first=="print_stats") {
      print_stats_ = op.second;
    } else if (op.first=="grid") {
      grid = op.second;
      uses_legacy_options = true;
    } else if (op.first=="augmented_options") {
      augmented_options_ = op.second;
    } else if (op.first=="t0") {
      t0 = op.second;
      uses_legacy_options = true;
    } else if (op.first=="tf") {
      tf = op.second;
      uses_legacy_options = true;
    }
  }

  // Replace MX oracle with SX oracle?
  if (expand) this->expand();

  // Store a copy of the options, for creating augmented integrators
  opts_ = opts;

  // Construct t0_ and tout_ gbased on legacy options
  if (uses_legacy_options) {
    // Deprecation warning
    casadi_warning("The options 't0', 'tf', 'grid' and 'output_t0' have been deprecated. "
      "Set the time grid by proving additional argument to the 'integrator' call instead.");

    // If grid unset, default to [t0, tf]
    if (grid.empty()) {
      grid = {t0, tf};
    }

    // Construct t0 and tout from grid and output_t0
    t0_ = grid.front();
    tout_ = grid;
    if (!output_t0) tout_.erase(tout_.begin());
  }

  // Call the base class method
  OracleFunction::init(opts);

  // For sparsity pattern propagation
  alloc(oracle_);

  // Error if sparse input
  casadi_assert(x().is_dense(), "Sparse DAE not supported");
  casadi_assert(z().is_dense(), "Sparse DAE not supported");
  casadi_assert(p().is_dense(), "Sparse DAE not supported");
  casadi_assert(rx().is_dense(), "Sparse DAE not supported");
  casadi_assert(rz().is_dense(), "Sparse DAE not supported");
  casadi_assert(rp().is_dense(), "Sparse DAE not supported");

  // Get dimensions (excluding sensitivity equations)
  nx1_ = x().size1();
  nz1_ = z().size1();
  nq1_ = q().size1();
  np1_  = p().size1();
  nrx1_ = rx().size1();
  nrz1_ = rz().size1();
  nrp1_ = rp().size1();
  nrq1_ = rq().size1();

  // Get dimensions (including sensitivity equations)
  nx_ = x().nnz();
  nz_ = z().nnz();
  nq_ = q().nnz();
  np_  = p().nnz();
  nrx_ = rx().nnz();
  nrz_ = rz().nnz();
  nrp_ = rp().nnz();
  nrq_ = rq().nnz();

  // Number of sensitivities
  ns_ = x().size2()-1;

  // Get the sparsities of the forward and reverse DAE
  sp_jac_dae_ = sp_jac_dae();
  casadi_assert(!sp_jac_dae_.is_singular(),
                        "Jacobian of the forward problem is structurally rank-deficient. "
                        "sprank(J)=" + str(sprank(sp_jac_dae_)) + "<"
                        + str(nx_+nz_));
  if (nrx_>0) {
    sp_jac_rdae_ = sp_jac_rdae();
    casadi_assert(!sp_jac_rdae_.is_singular(),
                          "Jacobian of the backward problem is structurally rank-deficient. "
                          "sprank(J)=" + str(sprank(sp_jac_rdae_)) + "<"
                          + str(nrx_+nrz_));
  }

  // Consistency check

  // Allocate sufficiently large work vectors
  alloc_w(nx_+nz_);
  alloc_w(nrx_+nrz_);
  alloc_w(nx_ + nz_ + nrx_ + nrz_, true);
}

int Integrator::init_mem(void* mem) const {
  if (OracleFunction::init_mem(mem)) return 1;

  //auto m = static_cast<IntegratorMemory*>(mem);
  return 0;
}

template<typename MatType>
std::map<std::string, MatType> Integrator::aug_fwd(casadi_int nfwd) const {
  if (verbose_) casadi_message(name_ + "::aug_fwd");

  // Get input expressions
  std::vector<MatType> arg = MatType::get_input(oracle_);
  std::vector<MatType> aug_x, aug_z, aug_p, aug_rx, aug_rz, aug_rp;
  MatType aug_t = arg.at(DYN_T);
  aug_x.push_back(vec(arg.at(DYN_X)));
  aug_z.push_back(vec(arg.at(DYN_Z)));
  aug_p.push_back(vec(arg.at(DYN_P)));
  aug_rx.push_back(vec(arg.at(DYN_RX)));
  aug_rz.push_back(vec(arg.at(DYN_RZ)));
  aug_rp.push_back(vec(arg.at(DYN_RP)));

  // Get output expressions
  std::vector<MatType> res = oracle_(arg);
  std::vector<MatType> aug_ode, aug_alg, aug_quad, aug_rode, aug_ralg, aug_rquad;
  aug_ode.push_back(vec(res.at(DYN_ODE)));
  aug_alg.push_back(vec(res.at(DYN_ALG)));
  aug_quad.push_back(vec(res.at(DYN_QUAD)));
  aug_rode.push_back(vec(res.at(DYN_RODE)));
  aug_ralg.push_back(vec(res.at(DYN_RALG)));
  aug_rquad.push_back(vec(res.at(DYN_RQUAD)));

  // Zero of time dimension
  MatType zero_t = MatType::zeros(t());

  // Forward directional derivatives
  std::vector<std::vector<MatType>> seed(nfwd, std::vector<MatType>(DYN_NUM_IN));
  for (casadi_int d=0; d<nfwd; ++d) {
    seed[d][DYN_T] = zero_t;
    std::string pref = "aug" + str(d) + "_";
    aug_x.push_back(vec(seed[d][DYN_X] = MatType::sym(pref + "x", x())));
    aug_z.push_back(vec(seed[d][DYN_Z] = MatType::sym(pref + "z", z())));
    aug_p.push_back(vec(seed[d][DYN_P] = MatType::sym(pref + "p", p())));
    aug_rx.push_back(vec(seed[d][DYN_RX] = MatType::sym(pref + "rx", rx())));
    aug_rz.push_back(vec(seed[d][DYN_RZ] = MatType::sym(pref + "rz", rz())));
    aug_rp.push_back(vec(seed[d][DYN_RP] = MatType::sym(pref + "rp", rp())));
  }

  // Calculate directional derivatives
  std::vector<std::vector<MatType>> sens;
  oracle_->call_forward(arg, res, seed, sens, true, false);

  // Collect sensitivity equations
  casadi_assert_dev(sens.size()==nfwd);
  for (casadi_int d=0; d<nfwd; ++d) {
    casadi_assert_dev(sens[d].size()==DYN_NUM_OUT);
    aug_ode.push_back(vec(project(sens[d][DYN_ODE], x())));
    aug_alg.push_back(vec(project(sens[d][DYN_ALG], z())));
    aug_quad.push_back(vec(project(sens[d][DYN_QUAD], q())));
    aug_rode.push_back(vec(project(sens[d][DYN_RODE], rx())));
    aug_ralg.push_back(vec(project(sens[d][DYN_RALG], rz())));
    aug_rquad.push_back(vec(project(sens[d][DYN_RQUAD], rq())));
  }

  // Construct return object
  std::map<std::string, MatType> ret;
  ret["t"] = aug_t;
  ret["x"] = horzcat(aug_x);
  ret["z"] = horzcat(aug_z);
  ret["p"] = horzcat(aug_p);
  ret["ode"] = horzcat(aug_ode);
  ret["alg"] = horzcat(aug_alg);
  ret["quad"] = horzcat(aug_quad);
  ret["rx"] = horzcat(aug_rx);
  ret["rz"] = horzcat(aug_rz);
  ret["rp"] = horzcat(aug_rp);
  ret["rode"] = horzcat(aug_rode);
  ret["ralg"] = horzcat(aug_ralg);
  ret["rquad"] = horzcat(aug_rquad);
  return ret;
}

template<typename MatType>
std::map<std::string, MatType> Integrator::aug_adj(casadi_int nadj) const {
  if (verbose_) casadi_message(name_ + "::aug_adj");

  // Get input expressions
  std::vector<MatType> arg = MatType::get_input(oracle_);
  std::vector<MatType> aug_x, aug_z, aug_p, aug_rx, aug_rz, aug_rp;
  MatType aug_t = arg.at(DYN_T);
  aug_x.push_back(vec(arg.at(DYN_X)));
  aug_z.push_back(vec(arg.at(DYN_Z)));
  aug_p.push_back(vec(arg.at(DYN_P)));
  aug_rx.push_back(vec(arg.at(DYN_RX)));
  aug_rz.push_back(vec(arg.at(DYN_RZ)));
  aug_rp.push_back(vec(arg.at(DYN_RP)));

  // Get output expressions
  std::vector<MatType> res = oracle_(arg);
  std::vector<MatType> aug_ode, aug_alg, aug_quad, aug_rode, aug_ralg, aug_rquad;
  aug_ode.push_back(vec(res.at(DYN_ODE)));
  aug_alg.push_back(vec(res.at(DYN_ALG)));
  aug_quad.push_back(vec(res.at(DYN_QUAD)));
  aug_rode.push_back(vec(res.at(DYN_RODE)));
  aug_ralg.push_back(vec(res.at(DYN_RALG)));
  aug_rquad.push_back(vec(res.at(DYN_RQUAD)));

  // Zero of time dimension
  MatType zero_t = MatType::zeros(t());

  // Reverse mode directional derivatives
  std::vector<std::vector<MatType>> seed(nadj, std::vector<MatType>(DYN_NUM_OUT));
  for (casadi_int d=0; d<nadj; ++d) {
    std::string pref = "aug" + str(d) + "_";
    aug_rx.push_back(vec(seed[d][DYN_ODE] = MatType::sym(pref + "ode", x())));
    aug_rz.push_back(vec(seed[d][DYN_ALG] = MatType::sym(pref + "alg", z())));
    aug_rp.push_back(vec(seed[d][DYN_QUAD] = MatType::sym(pref + "quad", q())));
    aug_x.push_back(vec(seed[d][DYN_RODE] = MatType::sym(pref + "rode", rx())));
    aug_z.push_back(vec(seed[d][DYN_RALG] = MatType::sym(pref + "ralg", rz())));
    aug_p.push_back(vec(seed[d][DYN_RQUAD] = MatType::sym(pref + "rquad", rq())));
  }

<<<<<<< HEAD
  // Calculate directional derivatives
  std::vector<std::vector<MatType>> sens;
  oracle_->call_reverse(arg, res, seed, sens, true, false);

  // Collect sensitivity equations
  casadi_assert_dev(sens.size()==nadj);
  for (casadi_int d=0; d<nadj; ++d) {
    casadi_assert_dev(sens[d].size()==DYN_NUM_IN);
    aug_rode.push_back(vec(project(sens[d][DYN_X], x())));
    aug_ralg.push_back(vec(project(sens[d][DYN_Z], z())));
    aug_rquad.push_back(vec(project(sens[d][DYN_P], p())));
    aug_ode.push_back(vec(project(sens[d][DYN_RX], rx())));
    aug_alg.push_back(vec(project(sens[d][DYN_RZ], rz())));
    aug_quad.push_back(vec(project(sens[d][DYN_RP], rp())));
  }
=======
    // Construct return object
    std::map<std::string, MatType> ret;
    ret["t"] = aug_t;
    ret["x"] = vertcat(aug_x);
    ret["z"] = vertcat(aug_z);
    ret["p"] = vertcat(aug_p);
    ret["ode"] = vertcat(aug_ode);
    ret["alg"] = vertcat(aug_alg);
    ret["quad"] = vertcat(aug_quad);
    ret["rx"] = vertcat(aug_rx);
    ret["rz"] = vertcat(aug_rz);
    ret["rp"] = vertcat(aug_rp);
    ret["rode"] = vertcat(aug_rode);
    ret["ralg"] = vertcat(aug_ralg);
    ret["rquad"] = vertcat(aug_rquad);

    // Make sure that forward problem does not depend on backward states
    Function f("f", {ret["t"], ret["x"], ret["z"], ret["p"]},
                    {ret["ode"], ret["alg"], ret["quad"]}, {{"allow_free", true}});
    if (f.has_free()) {
      // Replace dependencies of rx, rz and rp with zeros
      f = Function("f", {ret["t"], ret["x"], ret["z"], ret["p"],
                         ret["rx"], ret["rz"], ret["rp"]},
                        {ret["ode"], ret["alg"], ret["quad"]});
      std::vector<MatType> v = {ret["t"], ret["x"], ret["z"], ret["p"], 0, 0, 0};
      v = f(v);
      ret["ode"] = v.at(0);
      ret["alg"] = v.at(1);
      ret["quad"] = v.at(2);
    }
>>>>>>> 4e344b0e

  // Construct return object
  std::map<std::string, MatType> ret;
  ret["t"] = aug_t;
  ret["x"] = vertcat(aug_x);
  ret["z"] = vertcat(aug_z);
  ret["p"] = vertcat(aug_p);
  ret["ode"] = vertcat(aug_ode);
  ret["alg"] = vertcat(aug_alg);
  ret["quad"] = vertcat(aug_quad);
  ret["rx"] = vertcat(aug_rx);
  ret["rz"] = vertcat(aug_rz);
  ret["rp"] = vertcat(aug_rp);
  ret["rode"] = vertcat(aug_rode);
  ret["ralg"] = vertcat(aug_ralg);
  ret["rquad"] = vertcat(aug_rquad);

  // Make sure that forward problem does not depend on backward states
  Function f("f", {ret["t"], ret["x"], ret["z"], ret["p"]},
                  {ret["ode"], ret["alg"], ret["quad"]});
  if (f.has_free()) {
    // Replace dependencies of rx, rz and rp with zeros
    f = Function("f", {ret["t"], ret["x"], ret["z"], ret["p"],
                        ret["rx"], ret["rz"], ret["rp"]},
                      {ret["ode"], ret["alg"], ret["quad"]});
    std::vector<MatType> v = {ret["t"], ret["x"], ret["z"], ret["p"], 0, 0, 0};
    v = f(v);
    ret["ode"] = v.at(0);
    ret["alg"] = v.at(1);
    ret["quad"] = v.at(2);
  }

  return ret;
}

int Integrator::
sp_forward(const bvec_t** arg, bvec_t** res, casadi_int* iw, bvec_t* w, void* mem) const {
  if (verbose_) casadi_message(name_ + "::sp_forward");

  // Work vectors
  bvec_t *tmp_x = w; w += nx_;
  bvec_t *tmp_z = w; w += nz_;
  bvec_t *tmp_rx = w; w += nrx_;
  bvec_t *tmp_rz = w; w += nrz_;

  // Propagate forward
  const bvec_t** arg1 = arg+n_in_;
  std::fill_n(arg1, static_cast<size_t>(DYN_NUM_IN), nullptr);
  arg1[DYN_X] = arg[INTEGRATOR_X0];
  arg1[DYN_P] = arg[INTEGRATOR_P];
  bvec_t** res1 = res+n_out_;
  std::fill_n(res1, static_cast<size_t>(DYN_NUM_OUT), nullptr);
  res1[DYN_ODE] = tmp_x;
  res1[DYN_ALG] = tmp_z;
  oracle_(arg1, res1, iw, w, 0);
  if (arg[INTEGRATOR_X0]) {
    const bvec_t *tmp = arg[INTEGRATOR_X0];
    for (casadi_int i=0; i<nx_; ++i) tmp_x[i] |= *tmp++;
  }

  // "Solve" in order to resolve interdependencies (cf. Rootfinder)
  std::copy_n(tmp_x, nx_+nz_, w);
  std::fill_n(tmp_x, nx_+nz_, 0);
  sp_jac_dae_.spsolve(tmp_x, w, false);

  // Get xf and zf
  if (res[INTEGRATOR_XF]) std::copy_n(tmp_x, nx_, res[INTEGRATOR_XF]);
  if (res[INTEGRATOR_ZF]) std::copy_n(tmp_z, nz_, res[INTEGRATOR_ZF]);

  // Propagate to quadratures
  if (nq_>0 && res[INTEGRATOR_QF]) {
    arg1[DYN_X] = tmp_x;
    arg1[DYN_Z] = tmp_z;
    res1[DYN_ODE] = res1[DYN_ALG] = nullptr;
    res1[DYN_QUAD] = res[INTEGRATOR_QF];
    if (oracle_(arg1, res1, iw, w, 0)) return 1;
  }

  if (nrx_>0) {
    // Propagate through g
    std::fill_n(arg1, static_cast<size_t>(DYN_NUM_IN), nullptr);
    arg1[DYN_X] = tmp_x;
    arg1[DYN_P] = arg[INTEGRATOR_P];
    arg1[DYN_Z] = tmp_z;
    arg1[DYN_RX] = arg[INTEGRATOR_X0];
    arg1[DYN_RX] = arg[INTEGRATOR_RX0];
    arg1[DYN_RP] = arg[INTEGRATOR_RP];
    std::fill_n(res1, static_cast<size_t>(DYN_NUM_OUT), nullptr);
    res1[DYN_RODE] = tmp_rx;
    res1[DYN_RALG] = tmp_rz;
    oracle_(arg1, res1, iw, w, 0);
    if (arg[INTEGRATOR_RX0]) {
      const bvec_t *tmp = arg[INTEGRATOR_RX0];
      for (casadi_int i=0; i<nrx_; ++i) tmp_rx[i] |= *tmp++;
    }

    // "Solve" in order to resolve interdependencies (cf. Rootfinder)
    std::copy_n(tmp_rx, nrx_+nrz_, w);
    std::fill_n(tmp_rx, nrx_+nrz_, 0);
    sp_jac_rdae_.spsolve(tmp_rx, w, false);

    // Get rxf and rzf
    if (res[INTEGRATOR_RXF]) std::copy_n(tmp_rx, nrx_, res[INTEGRATOR_RXF]);
    if (res[INTEGRATOR_RZF]) std::copy_n(tmp_rz, nrz_, res[INTEGRATOR_RZF]);

    // Propagate to quadratures
    if (nrq_>0 && res[INTEGRATOR_RQF]) {
      arg1[DYN_RX] = tmp_rx;
      arg1[DYN_RZ] = tmp_rz;
      res1[DYN_RODE] = res1[DYN_RALG] = nullptr;
      res1[DYN_RQUAD] = res[INTEGRATOR_RQF];
      if (oracle_(arg1, res1, iw, w, 0)) return 1;
    }
  }
  return 0;
}

int Integrator::sp_reverse(bvec_t** arg, bvec_t** res,
    casadi_int* iw, bvec_t* w, void* mem) const {
  if (verbose_) casadi_message(name_ + "::sp_reverse");

  // Work vectors
  bvec_t** arg1 = arg+n_in_;
  bvec_t** res1 = res+n_out_;
  bvec_t *tmp_x = w; w += nx_;
  bvec_t *tmp_z = w; w += nz_;

  // Shorthands
  bvec_t* x0 = arg[INTEGRATOR_X0];
  bvec_t* p = arg[INTEGRATOR_P];
  bvec_t* xf = res[INTEGRATOR_XF];
  bvec_t* zf = res[INTEGRATOR_ZF];
  bvec_t* qf = res[INTEGRATOR_QF];

  // Propagate from outputs to state vectors
  if (xf) {
    std::copy_n(xf, nx_, tmp_x);
    std::fill_n(xf, nx_, 0);
  } else {
    std::fill_n(tmp_x, nx_, 0);
  }
  if (zf) {
    std::copy_n(zf, nz_, tmp_z);
    std::fill_n(zf, nz_, 0);
  } else {
    std::fill_n(tmp_z, nz_, 0);
  }

  if (nrx_>0) {
    // Work vectors
    bvec_t *tmp_rx = w; w += nrx_;
    bvec_t *tmp_rz = w; w += nrz_;

    // Shorthands
    bvec_t* rx0 = arg[INTEGRATOR_RX0];
    bvec_t* rp = arg[INTEGRATOR_RP];
    bvec_t* rxf = res[INTEGRATOR_RXF];
    bvec_t* rzf = res[INTEGRATOR_RZF];
    bvec_t* rqf = res[INTEGRATOR_RQF];

    // Propagate from outputs to state vectors
    if (rxf) {
      std::copy_n(rxf, nrx_, tmp_rx);
      std::fill_n(rxf, nrx_, 0);
    } else {
      std::fill_n(tmp_rx, nrx_, 0);
    }
    if (rzf) {
      std::copy_n(rzf, nrz_, tmp_rz);
      std::fill_n(rzf, nrz_, 0);
    } else {
      std::fill_n(tmp_rz, nrz_, 0);
    }

    // Get dependencies from backward quadratures
    std::fill_n(res1, static_cast<size_t>(DYN_NUM_OUT), nullptr);
    std::fill_n(arg1, static_cast<size_t>(DYN_NUM_IN), nullptr);
    res1[DYN_RQUAD] = rqf;
    arg1[DYN_X] = tmp_x;
    arg1[DYN_Z] = tmp_z;
    arg1[DYN_P] = p;
    arg1[DYN_RX] = tmp_rx;
    arg1[DYN_RZ] = tmp_rz;
    arg1[DYN_RP] = rp;
    if (oracle_.rev(arg1, res1, iw, w, 0)) return 1;

    // Propagate interdependencies
    std::fill_n(w, nrx_+nrz_, 0);
    sp_jac_rdae_.spsolve(w, tmp_rx, true);
    std::copy_n(w, nrx_+nrz_, tmp_rx);

    // Direct dependency rx0 -> rxf
    if (rx0) for (casadi_int i=0; i<nrx_; ++i) rx0[i] |= tmp_rx[i];

    // Indirect dependency via g
    res1[DYN_RODE] = tmp_rx;
    res1[DYN_RALG] = tmp_rz;
    res1[DYN_RQUAD] = nullptr;
    arg1[DYN_RX] = rx0;
    arg1[DYN_RZ] = nullptr; // arg[INTEGRATOR_RZ0] is a guess, no dependency
    if (oracle_.rev(arg1, res1, iw, w, 0)) return 1;
  }

  // Get dependencies from forward quadratures
  std::fill_n(res1, static_cast<size_t>(DYN_NUM_OUT), nullptr);
  std::fill_n(arg1, static_cast<size_t>(DYN_NUM_IN), nullptr);
  res1[DYN_QUAD] = qf;
  arg1[DYN_X] = tmp_x;
  arg1[DYN_Z] = tmp_z;
  arg1[DYN_P] = p;
  if (qf && nq_>0) {
    if (oracle_.rev(arg1, res1, iw, w, 0)) return 1;
  }

  // Propagate interdependencies
  std::fill_n(w, nx_+nz_, 0);
  sp_jac_dae_.spsolve(w, tmp_x, true);
  std::copy_n(w, nx_+nz_, tmp_x);

  // Direct dependency x0 -> xf
  if (x0) for (casadi_int i=0; i<nx_; ++i) x0[i] |= tmp_x[i];

  // Indirect dependency through f
  res1[DYN_ODE] = tmp_x;
  res1[DYN_ALG] = tmp_z;
  res1[DYN_QUAD] = nullptr;
  arg1[DYN_X] = x0;
  arg1[DYN_Z] = nullptr; // arg[INTEGRATOR_Z0] is a guess, no dependency
  if (oracle_.rev(arg1, res1, iw, w, 0)) return 1;
  return 0;
}

Function Integrator::
get_forward(casadi_int nfwd, const std::string& name,
            const std::vector<std::string>& inames,
            const std::vector<std::string>& onames,
            const Dict& opts) const {
  if (verbose_) casadi_message(name_ + "::get_forward");

  // Integrator options
  Dict aug_opts = getDerivativeOptions(true);
  for (auto&& i : augmented_options_) {
    aug_opts[i.first] = i.second;
  }

  // Create integrator for augmented DAE
  Function aug_dae;
  std::string aug_prefix = "fsens" + str(nfwd) + "_";
  std::string dae_name = aug_prefix + oracle_.name();
  Dict dae_opts = {{"derivative_of", oracle_}};
  if (oracle_.is_a("SXFunction")) {
    aug_dae = map2oracle(dae_name, aug_fwd<SX>(nfwd));
  } else {
    aug_dae = map2oracle(dae_name, aug_fwd<MX>(nfwd));
  }
  aug_opts["derivative_of"] = self();
  Function aug_int = integrator(aug_prefix + name_, plugin_name(),
    aug_dae, t0_, tout_, aug_opts);

  // All inputs of the return function
  std::vector<MX> ret_in;
  ret_in.reserve(INTEGRATOR_NUM_IN + INTEGRATOR_NUM_OUT + INTEGRATOR_NUM_IN);

  // Add nondifferentiated inputs to ret_in
  for (casadi_int i = 0; i < INTEGRATOR_NUM_IN; ++i) {
    ret_in.push_back(MX::sym(integrator_in(i), sparsity_in(i)));
  }

  // Add nondifferentiated outputs (unused) to ret_in
  for (casadi_int i = 0; i < INTEGRATOR_NUM_OUT; ++i) {
    ret_in.push_back(MX::sym("out_" + integrator_out(i), Sparsity(size_out(i))));
  }

  // Create symbolic expressions for augmented problem, add forward seeds to ret_in
  std::vector<std::vector<MX>> aug_in(INTEGRATOR_NUM_IN);
  std::vector<MX> v(nfwd);
  for (casadi_int i = 0; i < INTEGRATOR_NUM_IN; ++i) {
    for (casadi_int d = 0; d < nfwd; ++d) {
      v[d] = MX::sym("fwd" + str(d) + "_" + integrator_in(i), sparsity_in(i));
      aug_in[i].push_back(v[d]);
    }
    ret_in.push_back(horzcat(v)); 
  }

  // Call the augmented integrator
  std::vector<MX> integrator_in(INTEGRATOR_NUM_IN);
  for (casadi_int i = 0; i < INTEGRATOR_NUM_IN; ++i) {
    if (size1_in(i) > 0 && grid_in(i) && nt() > 1) {
      // Split nondifferentiated input by grid point
      std::vector<MX> ret_in_split = horzsplit(ret_in[i], ret_in[i].size2() / nt());
      // Split augmented input by grid point
      std::vector<std::vector<MX>> aug_in_split(nfwd);
      for (casadi_int d = 0; d < nfwd; ++d) {
        aug_in_split[d] = horzsplit(aug_in[i][d], aug_in[i][d].size2() / nt());
      }
      // Reorder columns
      v.clear();
      for (casadi_int k = 0; k < nt(); ++k) {
        v.push_back(ret_in_split.at(k));
        for (casadi_int d = 0; d < nfwd; ++d) {
          v.push_back(aug_in_split[d].at(k));
        }
      }
      integrator_in[i] = horzcat(v);
    } else {
      // No reordering necessary
      v = aug_in[i];
      v.insert(v.begin(), ret_in[i]);
      integrator_in[i] = horzcat(v);
    }
  }
  std::vector<MX> integrator_out = aug_int(integrator_in);

  // Collect forward sensitivites
  std::vector<MX> ret_out;
  ret_out.reserve(INTEGRATOR_NUM_OUT);
  for (casadi_int i = 0; i < INTEGRATOR_NUM_OUT; ++i) {
    // Split return by grid points and sensitivities
    casadi_int n_grid = grid_out(i) ? nt() : 1;
    std::vector<casadi_int> offset = {0};
    for (casadi_int k = 0; k < n_grid; ++k) {
      for (casadi_int d = 0; d <= nfwd; ++d) {
        offset.push_back(offset.back() + size2_out(i) / n_grid);
      }
    }
    std::vector<MX> integrator_out_split = horzsplit(integrator_out[i], offset);
    // Collect sensitivity blocks in the right order
    std::vector<MX> ret_out_split;
    ret_out_split.reserve(n_grid * nfwd);
    for (casadi_int d = 0; d < nfwd; ++d) {
      for (casadi_int k = 0; k < n_grid; ++k) {
        ret_out_split.push_back(integrator_out_split.at((nfwd + 1) * k + d + 1));
      }
    }
    ret_out.push_back(horzcat(ret_out_split));
  }

  // Create derivative function and return
  return Function(name, ret_in, ret_out, inames, onames, opts);
}

Function Integrator::
get_reverse(casadi_int nadj, const std::string& name,
            const std::vector<std::string>& inames,
            const std::vector<std::string>& onames,
            const Dict& opts) const {
  if (verbose_) casadi_message(name_ + "::get_reverse");

  // Integrator options
  Dict aug_opts = getDerivativeOptions(false);
  for (auto&& i : augmented_options_) {
    aug_opts[i.first] = i.second;
  }

  // Create integrator for augmented DAE
  Function aug_dae;
  std::string aug_prefix = "asens" + str(nadj) + "_";
  std::string dae_name = aug_prefix + oracle_.name();
  if (oracle_.is_a("SXFunction")) {
    aug_dae = map2oracle(dae_name, aug_adj<SX>(nadj));
  } else {
    aug_dae = map2oracle(dae_name, aug_adj<MX>(nadj));
  }
  aug_opts["derivative_of"] = self();
  Function aug_int = integrator(aug_prefix + name_, plugin_name(),
    aug_dae, t0_, tout_, aug_opts);

  // All inputs of the return function
  std::vector<MX> ret_in;
  ret_in.reserve(INTEGRATOR_NUM_IN + INTEGRATOR_NUM_OUT + INTEGRATOR_NUM_IN);

  // Add nondifferentiated inputs to ret_in
  for (casadi_int i = 0; i < INTEGRATOR_NUM_IN; ++i) {
    ret_in.push_back(MX::sym(integrator_in(i), sparsity_in(i)));
  }

  // Add nondifferentiated outputs (unused) to ret_in
  for (casadi_int i = 0; i < INTEGRATOR_NUM_OUT; ++i) {
    ret_in.push_back(MX::sym("out_" + integrator_out(i), Sparsity(size_out(i))));
  }

  // Create symbolic expressions for augmented problem, add adjoint seeds to ret_in
  std::vector<std::vector<MX>> aug_in(INTEGRATOR_NUM_OUT);
  std::vector<MX> v(nadj);
  for (casadi_int i = 0; i < INTEGRATOR_NUM_OUT; ++i) {
    for (casadi_int d=0; d<nadj; ++d) {
      v[d] = MX::sym("adj" + str(d) + "_" + integrator_out(i), sparsity_out(i));
      aug_in[i].push_back(v[d]);
    }
    ret_in.push_back(horzcat(v)); 
  }

  // Call the augmented integrator
  std::vector<MX> integrator_in(INTEGRATOR_NUM_IN);
  for (casadi_int i = 0; i < INTEGRATOR_NUM_IN; ++i) {
    // Output index contributing to adjoint seeds
    casadi_int j = adjmap_out(i);
    // Number of grid points for this integrator input
    casadi_int n_grid = grid_in(i) ? nt() : 1;
    // Split input and seeds by grid points, if necessary
    std::vector<MX> ret_in_split;
    std::vector<std::vector<MX>> aug_in_split(nadj);
    if (size1_in(i) > 0 && grid_in(i) && n_grid > 1) {
      // Split nondifferentiated input by grid point
      ret_in_split = horzsplit(ret_in[i], ret_in[i].size2() / nt());
      // Split augmented input by grid point
      for (casadi_int d = 0; d < nadj; ++d) {
        aug_in_split[d] = horzsplit(aug_in[j][d], aug_in[j][d].size2() / nt());
      }
    } else {
      // No reordering necessary
      ret_in_split = {ret_in[i]};
      for (casadi_int d = 0; d < nadj; ++d) aug_in_split[d] = {aug_in[j][d]};
    }
    // Vectorize all inputs to allow concatenation (unlike forward sensitivities,
    // number of rows for sensitivities may be different from original inputs)
    for (auto&& e : ret_in_split) e = vec(e);
    for (auto&& e1 : aug_in_split) {
      for (auto&& e2 : e1) e2 = vec(e2);
    }
    // Assemble input argument
    v.clear();
    for (casadi_int k = 0; k < ret_in_split.size(); ++k) {
      v.push_back(ret_in_split.at(k));
      for (casadi_int d = 0; d < nadj; ++d) {
        v.push_back(aug_in_split[d].at(k));
      }
    }
    integrator_in[i] = reshape(vertcat(v), -1, n_grid);
  }
  std::vector<MX> integrator_out = aug_int(integrator_in);

  // Collect adjoint sensitivites
  std::vector<MX> ret_out;
  ret_out.reserve(INTEGRATOR_NUM_IN);
  for (casadi_int i = 0; i < INTEGRATOR_NUM_IN; ++i) {
    casadi_int j = adjmap_out(i);
    // Split return by grid points and sensitivities
    casadi_int n_grid = grid_out(j) ? nt() : 1;
    std::vector<casadi_int> offset = {0};
    for (casadi_int k = 0; k < n_grid; ++k) {
      offset.push_back(offset.back() + size1_out(j));
      for (casadi_int d = 0; d < nadj; ++d) {
        offset.push_back(offset.back() + size1_in(i));
      }
    }
    std::vector<MX> integrator_out_split = vertsplit(vec(integrator_out[j]), offset);
    // Collect sensitivity blocks in the right order
    std::vector<MX> ret_out_split;
    ret_out_split.reserve(n_grid * nadj);
    for (casadi_int d = 0; d < nadj; ++d) {
      for (casadi_int k = 0; k < n_grid; ++k) {
        ret_out_split.push_back(reshape(integrator_out_split.at((nadj + 1) * k + d + 1), size1_in(i), size2_in(i) / n_grid));
      }
    }
    ret_out.push_back(horzcat(ret_out_split));
  }

  // Create derivative function and return
  return Function(name, ret_in, ret_out, inames, onames, opts);
}

Dict Integrator::getDerivativeOptions(bool fwd) const {
  // Copy all options
  return opts_;
}

Sparsity Integrator::sp_jac_dae() {
  // Start with the sparsity pattern of the ODE part
  Sparsity jac_ode_x = oracle_.jac_sparsity(DYN_ODE, DYN_X);

  // Add diagonal to get interdependencies
  jac_ode_x = jac_ode_x + Sparsity::diag(nx_);

  // Quick return if no algebraic variables
  if (nz_==0) return jac_ode_x;

  // Add contribution from algebraic variables and equations
  Sparsity jac_ode_z = oracle_.jac_sparsity(DYN_ODE, DYN_Z);
  Sparsity jac_alg_x = oracle_.jac_sparsity(DYN_ALG, DYN_X);
  Sparsity jac_alg_z = oracle_.jac_sparsity(DYN_ALG, DYN_Z);
  return blockcat(jac_ode_x, jac_ode_z,
                  jac_alg_x, jac_alg_z);
}

Sparsity Integrator::sp_jac_rdae() {
  // Start with the sparsity pattern of the ODE part
  Sparsity jac_ode_x = oracle_.jac_sparsity(DYN_RODE, DYN_RX);

  // Add diagonal to get interdependencies
  jac_ode_x = jac_ode_x + Sparsity::diag(nrx_);

  // Quick return if no algebraic variables
  if (nrz_==0) return jac_ode_x;

  // Add contribution from algebraic variables and equations
  Sparsity jac_ode_z = oracle_.jac_sparsity(DYN_RODE, DYN_RZ);
  Sparsity jac_alg_x = oracle_.jac_sparsity(DYN_RALG, DYN_RX);
  Sparsity jac_alg_z = oracle_.jac_sparsity(DYN_RALG, DYN_RZ);
  return blockcat(jac_ode_x, jac_ode_z,
                  jac_alg_x, jac_alg_z);
}

std::map<std::string, Integrator::Plugin> Integrator::solvers_;

const std::string Integrator::infix_ = "integrator";

void Integrator::setStopTime(IntegratorMemory* mem, double tf) const {
  casadi_error("setStopTime not defined for class " + class_name());
}

FixedStepIntegrator::FixedStepIntegrator(const std::string& name, const Function& dae,
    double t0, const std::vector<double>& tout) : Integrator(name, dae, t0, tout) {

  // Default options
  nk_ = 20;
}

FixedStepIntegrator::~FixedStepIntegrator() {
  clear_mem();
}

const Options FixedStepIntegrator::options_
= {{&Integrator::options_},
    {{"number_of_finite_elements",
      {OT_INT,
      "Number of finite elements"}},
    {"simplify",
      {OT_BOOL,
      "Implement as MX Function (codegeneratable/serializable) default: false"}},
    {"simplify_options",
      {OT_DICT,
      "Any options to pass to simplified form Function constructor"}}
    }
};


Function FixedStepIntegrator::create_advanced(const Dict& opts) {
  Function temp = Function::create(this, opts);

  // Check if we need to simplify
  bool simplify = false;
  auto it = opts.find("simplify");
  if (it!=opts.end()) simplify = it->second;

  if (simplify && nrx_==0 && nt()==1) {
    // Retrieve explicit simulation step (one finite element)
    Function F = getExplicit();

    MX z0 = MX::sym("z0", sparsity_in(INTEGRATOR_Z0));

    // Create symbols
    std::vector<MX> F_in = F.mx_in();

    // Prepare return Function inputs
    std::vector<MX> intg_in(INTEGRATOR_NUM_IN);
    intg_in[INTEGRATOR_X0] = F_in[DAE_X];
    intg_in[INTEGRATOR_P] = F_in[DAE_P];
    intg_in[INTEGRATOR_Z0] = z0;
    F_in[DAE_Z] = algebraic_state_init(intg_in[INTEGRATOR_X0], z0);

    // Prepare return Function outputs
    std::vector<MX> intg_out(INTEGRATOR_NUM_OUT);
    F_in[DAE_T] = t0_;

    std::vector<MX> F_out;
    // Loop over finite elements
    for (casadi_int k=0;k<nk_;++k) {
      F_out = F(F_in);

      F_in[DAE_X] = F_out[DAE_ODE];
      F_in[DAE_Z] = F_out[DAE_ALG];
      intg_out[INTEGRATOR_QF] = k==0? F_out[DAE_QUAD] : intg_out[INTEGRATOR_QF]+F_out[DAE_QUAD];
      F_in[DAE_T] += h_;
    }

    intg_out[INTEGRATOR_XF] = F_out[DAE_ODE];

    // If-clause needed because rk abuses DAE_ALG output for intermediate state output
    if (nz_) {
      intg_out[INTEGRATOR_ZF] = algebraic_state_output(F_out[DAE_ALG]);
    }

    // Extract options for Function constructor
    Dict sopts;
    sopts["print_time"] = print_time_;
    auto it = opts.find("simplify_options");
    if (it!=opts.end()) update_dict(sopts, it->second);

    return Function(temp.name(), intg_in, intg_out, integrator_in(), integrator_out(), sopts);
  } else {
    return temp;
  }
}

void FixedStepIntegrator::init(const Dict& opts) {
  // Call the base class init
  Integrator::init(opts);

  // Read options
  for (auto&& op : opts) {
    if (op.first=="number_of_finite_elements") {
      nk_ = op.second;
    }
  }

  // Number of finite elements and time steps
  casadi_assert_dev(nk_>0);
  h_ = (tout_.back() - t0_)/static_cast<double>(nk_);

  // Setup discrete time dynamics
  setupFG();

  // Get discrete time dimensions
  nZ_ = F_.nnz_in(DAE_Z);
  nRZ_ =  G_.is_null() ? 0 : G_.nnz_in(RDAE_RZ);
}

int FixedStepIntegrator::init_mem(void* mem) const {
  if (Integrator::init_mem(mem)) return 1;
  auto m = static_cast<FixedStepMemory*>(mem);

  // Discrete time algebraic variable
  m->Z.resize(F_.nnz_in(DAE_Z));
  if (!G_.is_null()) m->RZ.resize(G_.nnz_in(RDAE_RZ));

  // Allocate tape if backward states are present
  if (nrx_>0) {
    m->x_tape.resize(nk_+1, std::vector<double>(nx_));
    m->Z_tape.resize(nk_, std::vector<double>(nZ_));
  }

  // Allocate state
  m->x.resize(nx_);
  m->z.resize(nz_);
  m->p.resize(np_);
  m->q.resize(nq_);
  m->rx.resize(nrx_);
  m->rz.resize(nrz_);
  m->rp.resize(nrp_);
  m->rq.resize(nrq_);
  m->x_prev.resize(nx_);
  m->Z_prev.resize(nZ_);
  m->q_prev.resize(nq_);
  m->rx_prev.resize(nrx_);
  m->RZ_prev.resize(nRZ_);
  m->rq_prev.resize(nrq_);
  return 0;
}

void FixedStepIntegrator::advance(IntegratorMemory* mem, double t,
                                  double* x, double* z, double* q) const {
  auto m = static_cast<FixedStepMemory*>(mem);

  // Get discrete time sought
  casadi_int k_out = static_cast<casadi_int>(std::ceil((t - t0_)/h_));
  k_out = std::min(k_out, nk_); //  make sure that rounding errors does not result in k_out>nk_
  casadi_assert_dev(k_out>=0);

  // Explicit discrete time dynamics
  const Function& F = getExplicit();

  // Discrete dynamics function inputs ...
  std::fill_n(m->arg, F.n_in(), nullptr);
  m->arg[DAE_T] = &m->t;
  m->arg[DAE_X] = get_ptr(m->x_prev);
  m->arg[DAE_Z] = get_ptr(m->Z_prev);
  m->arg[DAE_P] = get_ptr(m->p);

  // ... and outputs
  std::fill_n(m->res, F.n_out(), nullptr);
  m->res[DAE_ODE] = get_ptr(m->x);
  m->res[DAE_ALG] = get_ptr(m->Z);
  m->res[DAE_QUAD] = get_ptr(m->q);

  // Take time steps until end time has been reached
  while (m->k<k_out) {
    // Update the previous step
    casadi_copy(get_ptr(m->x), nx_, get_ptr(m->x_prev));
    casadi_copy(get_ptr(m->Z), nZ_, get_ptr(m->Z_prev));
    casadi_copy(get_ptr(m->q), nq_, get_ptr(m->q_prev));

    // Take step
    F(m->arg, m->res, m->iw, m->w);
    casadi_axpy(nq_, 1., get_ptr(m->q_prev), get_ptr(m->q));

    // Tape
    if (nrx_>0) {
      casadi_copy(get_ptr(m->x), nx_, get_ptr(m->x_tape.at(m->k+1)));
      casadi_copy(get_ptr(m->Z), m->Z.size(), get_ptr(m->Z_tape.at(m->k)));
    }

    // Advance time
    m->k++;
    m->t = t0_ + static_cast<double>(m->k)*h_;
  }

  // Return to user TODO(@jaeandersson): interpolate
  casadi_copy(get_ptr(m->x), nx_, x);
  casadi_copy(get_ptr(m->Z)+m->Z.size()-nz_, nz_, z);
  casadi_copy(get_ptr(m->q), nq_, q);
}

void FixedStepIntegrator::retreat(IntegratorMemory* mem, double t,
                                  double* rx, double* rz, double* rq) const {
  auto m = static_cast<FixedStepMemory*>(mem);

  // Get discrete time sought
  casadi_int k_out = static_cast<casadi_int>(std::floor((t - t0_)/h_));
  //  make sure that rounding errors does not result in k_out>nk_
  k_out = std::max(k_out, casadi_int(0));
  casadi_assert_dev(k_out<=nk_);

  // Explicit discrete time dynamics
  const Function& G = getExplicitB();

  // Discrete dynamics function inputs ...
  std::fill_n(m->arg, G.n_in(), nullptr);
  m->arg[RDAE_T] = &m->t;
  m->arg[RDAE_P] = get_ptr(m->p);
  m->arg[RDAE_RX] = get_ptr(m->rx_prev);
  m->arg[RDAE_RZ] = get_ptr(m->RZ_prev);
  m->arg[RDAE_RP] = get_ptr(m->rp);

  // ... and outputs
  std::fill_n(m->res, G.n_out(), nullptr);
  m->res[RDAE_ODE] = get_ptr(m->rx);
  m->res[RDAE_ALG] = get_ptr(m->RZ);
  m->res[RDAE_QUAD] = get_ptr(m->rq);

  // Take time steps until end time has been reached
  while (m->k>k_out) {
    // Advance time
    m->k--;
    m->t = t0_ + static_cast<double>(m->k)*h_;

    // Update the previous step
    casadi_copy(get_ptr(m->rx), nrx_, get_ptr(m->rx_prev));
    casadi_copy(get_ptr(m->RZ), nRZ_, get_ptr(m->RZ_prev));
    casadi_copy(get_ptr(m->rq), nrq_, get_ptr(m->rq_prev));

    // Take step
    m->arg[RDAE_X] = get_ptr(m->x_tape.at(m->k));
    m->arg[RDAE_Z] = get_ptr(m->Z_tape.at(m->k));
    G(m->arg, m->res, m->iw, m->w);
    casadi_axpy(nrq_, 1., get_ptr(m->rq_prev), get_ptr(m->rq));
  }

  // Return to user TODO(@jaeandersson): interpolate
  casadi_copy(get_ptr(m->rx), nrx_, rx);
  casadi_copy(get_ptr(m->RZ)+m->RZ.size()-nrz_, nrz_, rz);
  casadi_copy(get_ptr(m->rq), nrq_, rq);
}

void FixedStepIntegrator::
reset(IntegratorMemory* mem, double t,
      const double* x, const double* z, const double* p) const {
  auto m = static_cast<FixedStepMemory*>(mem);

  // Update time
  m->t = t;

  // Set parameters
  casadi_copy(p, np_, get_ptr(m->p));

  // Update the state
  casadi_copy(x, nx_, get_ptr(m->x));
  casadi_copy(z, nz_, get_ptr(m->z));

  // Reset summation states
  casadi_clear(get_ptr(m->q), nq_);

  // Bring discrete time to the beginning
  m->k = 0;

  // Get consistent initial conditions
  casadi_fill(get_ptr(m->Z), m->Z.size(), std::numeric_limits<double>::quiet_NaN());

  // Add the first element in the tape
  if (nrx_>0) {
    casadi_copy(x, nx_, get_ptr(m->x_tape.at(0)));
  }
}

void FixedStepIntegrator::resetB(IntegratorMemory* mem, double t, const double* rx,
    const double* rz, const double* rp) const {
  auto m = static_cast<FixedStepMemory*>(mem);

  // Update time
  m->t = t;

  // Set parameters
  casadi_copy(rp, nrp_, get_ptr(m->rp));

  // Update the state
  casadi_copy(rx, nrx_, get_ptr(m->rx));
  casadi_copy(rz, nrz_, get_ptr(m->rz));

  // Reset summation states
  casadi_clear(get_ptr(m->rq), nrq_);

  // Bring discrete time to the end
  m->k = nk_;

  // Get consistent initial conditions
  casadi_fill(get_ptr(m->RZ), m->RZ.size(), std::numeric_limits<double>::quiet_NaN());
}

void FixedStepIntegrator::impulseB(IntegratorMemory* mem,
    const double* rx, const double* rz, const double* rp) const {
  auto m = static_cast<FixedStepMemory*>(mem);
  // Add impulse to backward parameters
  casadi_axpy(nrp_, 1., rp, get_ptr(m->rp));

  // Add impulse to state
  casadi_axpy(nrx_, 1., rx, get_ptr(m->rx));
  casadi_axpy(nrz_, 1., rz, get_ptr(m->rz));
}

ImplicitFixedStepIntegrator::ImplicitFixedStepIntegrator(
    const std::string& name, const Function& dae, double t0, const std::vector<double>& tout)
    : FixedStepIntegrator(name, dae, t0, tout) {
}

ImplicitFixedStepIntegrator::~ImplicitFixedStepIntegrator() {
}

const Options ImplicitFixedStepIntegrator::options_
= {{&FixedStepIntegrator::options_},
    {{"rootfinder",
      {OT_STRING,
      "An implicit function solver"}},
    {"rootfinder_options",
      {OT_DICT,
      "Options to be passed to the NLP Solver"}}
    }
};

void ImplicitFixedStepIntegrator::init(const Dict& opts) {
  // Call the base class init
  FixedStepIntegrator::init(opts);

  // Default (temporary) options
  std::string implicit_function_name = "newton";
  Dict rootfinder_options;

  // Read options
  for (auto&& op : opts) {
    if (op.first=="rootfinder") {
      implicit_function_name = op.second.to_string();
    } else if (op.first=="rootfinder_options") {
      rootfinder_options = op.second;
    }
  }

  // Complete rootfinder dictionary
  rootfinder_options["implicit_input"] = DAE_Z;
  rootfinder_options["implicit_output"] = DAE_ALG;

  // Allocate a solver
  rootfinder_ = rootfinder(name_ + "_rootfinder", implicit_function_name,
                                F_, rootfinder_options);
  alloc(rootfinder_);

  // Allocate a root-finding solver for the backward problem
  if (nRZ_>0) {
    // Options
    Dict backward_rootfinder_options = rootfinder_options;
    backward_rootfinder_options["implicit_input"] = RDAE_RZ;
    backward_rootfinder_options["implicit_output"] = RDAE_ALG;
    std::string backward_implicit_function_name = implicit_function_name;

    // Allocate a Newton solver
    backward_rootfinder_ =
      rootfinder(name_+ "_backward_rootfinder",
                  backward_implicit_function_name,
                  G_, backward_rootfinder_options);
    alloc(backward_rootfinder_);
  }
}

template<typename XType>
Function Integrator::map2oracle(const std::string& name,
  const std::map<std::string, XType>& d, const Dict& opts) {
  std::vector<XType> de_in(DYN_NUM_IN), de_out(DYN_NUM_OUT);

  for (auto&& i : d) {
    if (i.first=="t") {
      de_in[DYN_T]=i.second;
    } else if (i.first=="x") {
      de_in[DYN_X]=i.second;
    } else if (i.first=="z") {
      de_in[DYN_Z]=i.second;
    } else if (i.first=="p") {
      de_in[DYN_P]=i.second;
    } else if (i.first=="rx") {
      de_in[DYN_RX]=i.second;
    } else if (i.first=="rz") {
      de_in[DYN_RZ]=i.second;
    } else if (i.first=="rp") {
      de_in[DYN_RP]=i.second;
    } else if (i.first=="ode") {
      de_out[DYN_ODE]=i.second;
    } else if (i.first=="alg") {
      de_out[DYN_ALG]=i.second;
    } else if (i.first=="quad") {
      de_out[DYN_QUAD]=i.second;
    } else if (i.first=="rode") {
      de_out[DYN_RODE]=i.second;
    } else if (i.first=="ralg") {
      de_out[DYN_RALG]=i.second;
    } else if (i.first=="rquad") {
      de_out[DYN_RQUAD]=i.second;
    } else {
      casadi_error("No such field: " + i.first);
    }
  }

  // Make sure x and ode exist
  casadi_assert(!de_in[DYN_X].is_empty(), "Ill-posed ODE - no state");

  // Number of right-hand-sides
  casadi_int nrhs = de_in[DYN_X].size2();

  // Make sure consistent number of right-hand-sides
  for (bool b : {true, false}) {
    for (auto&& e : b ? de_in : de_out) {
      // Skip time
      if (&e == &de_in[DYN_T]) continue;
      // Number of rows
      casadi_int nr = e.size1();
      // Make sure no change in number of elements
      casadi_assert(e.numel()==nr*nrhs, "Inconsistent number of rhs");
      e = reshape(e, nr, nrhs);
    }
  }

  // Consistent sparsity for x
  casadi_assert(de_in[DYN_X].size()==de_out[DYN_ODE].size(),
    "Dimension mismatch for 'ode'");
  de_out[DYN_ODE] = project(de_out[DYN_ODE], de_in[DYN_X].sparsity());

  // Consistent sparsity for z
  casadi_assert(de_in[DYN_Z].size()==de_out[DYN_ALG].size(),
    "Dimension mismatch for 'alg'");
  de_out[DYN_ALG] = project(de_out[DYN_ALG], de_in[DYN_Z].sparsity());

  // Consistent sparsity for rx
  casadi_assert(de_in[DYN_RX].size()==de_out[DYN_RODE].size(),
    "Dimension mismatch for 'rode'");
  de_out[DYN_RODE] = project(de_out[DYN_RODE], de_in[DYN_RX].sparsity());

  // Consistent sparsity for rz
  casadi_assert(de_in[DYN_RZ].size()==de_out[DYN_RALG].size(),
    "Dimension mismatch for 'ralg'");
  de_out[DYN_RALG] = project(de_out[DYN_RALG], de_in[DYN_RZ].sparsity());

  // Construct
  return Function(name, de_in, de_out, dyn_in(), dyn_out(), opts);
}

void Integrator::serialize_body(SerializingStream &s) const {
  OracleFunction::serialize_body(s);

  s.version("Integrator", 2);
  s.pack("Integrator::sp_jac_dae", sp_jac_dae_);
  s.pack("Integrator::sp_jac_rdae", sp_jac_rdae_);
  s.pack("Integrator::nx", nx_);
  s.pack("Integrator::nz", nz_);
  s.pack("Integrator::nq", nq_);
  s.pack("Integrator::nx1", nx1_);
  s.pack("Integrator::nz1", nz1_);
  s.pack("Integrator::nq1", nq1_);
  s.pack("Integrator::nrx", nrx_);
  s.pack("Integrator::nrz", nrz_);
  s.pack("Integrator::nrq", nrq_);
  s.pack("Integrator::nrx1", nrx1_);
  s.pack("Integrator::nrz1", nrz1_);
  s.pack("Integrator::nrq1", nrq1_);
  s.pack("Integrator::np", np_);
  s.pack("Integrator::nrp", nrp_);
  s.pack("Integrator::np1", np1_);
  s.pack("Integrator::nrp1", nrp1_);
  s.pack("Integrator::ns", ns_);
  s.pack("Integrator::augmented_options", augmented_options_);
  s.pack("Integrator::opts", opts_);
  s.pack("Integrator::print_stats", print_stats_);
  s.pack("Integrator::t0", t0_);
  s.pack("Integrator::tout", tout_);
}

void Integrator::serialize_type(SerializingStream &s) const {
  OracleFunction::serialize_type(s);
  PluginInterface<Integrator>::serialize_type(s);
}

ProtoFunction* Integrator::deserialize(DeserializingStream& s) {
  return PluginInterface<Integrator>::deserialize(s);
}

Integrator::Integrator(DeserializingStream & s) : OracleFunction(s) {
  int version = s.version("Integrator", 1, 2);
  s.unpack("Integrator::sp_jac_dae", sp_jac_dae_);
  s.unpack("Integrator::sp_jac_rdae", sp_jac_rdae_);
  s.unpack("Integrator::nx", nx_);
  s.unpack("Integrator::nz", nz_);
  s.unpack("Integrator::nq", nq_);
  s.unpack("Integrator::nx1", nx1_);
  s.unpack("Integrator::nz1", nz1_);
  s.unpack("Integrator::nq1", nq1_);
  s.unpack("Integrator::nrx", nrx_);
  s.unpack("Integrator::nrz", nrz_);
  s.unpack("Integrator::nrq", nrq_);
  s.unpack("Integrator::nrx1", nrx1_);
  s.unpack("Integrator::nrz1", nrz1_);
  s.unpack("Integrator::nrq1", nrq1_);
  s.unpack("Integrator::np", np_);
  s.unpack("Integrator::nrp", nrp_);
  s.unpack("Integrator::np1", np1_);
  s.unpack("Integrator::nrp1", nrp1_);
  s.unpack("Integrator::ns", ns_);
  s.unpack("Integrator::augmented_options", augmented_options_);
  s.unpack("Integrator::opts", opts_);
  s.unpack("Integrator::print_stats", print_stats_);
  if (version >= 2) {
    s.unpack("Integrator::t0", t0_);
    s.unpack("Integrator::tout", tout_);
  } else {
    // Time grid
    std::vector<double> grid;
    s.unpack("Integrator::grid", grid);
    // Is the first time point in output?
    bool output_t0;
    s.unpack("Integrator::output_t0", output_t0);
    // Construct t0 and tout from grid and output_t0
    t0_ = grid.front();
    tout_ = grid;
    if (!output_t0) tout_.erase(tout_.begin());
  }
}

void FixedStepIntegrator::serialize_body(SerializingStream &s) const {
  Integrator::serialize_body(s);

  s.version("FixedStepIntegrator", 1);
  s.pack("FixedStepIntegrator::F", F_);
  s.pack("FixedStepIntegrator::G", G_);
  s.pack("FixedStepIntegrator::nk", nk_);
  s.pack("FixedStepIntegrator::h", h_);
  s.pack("FixedStepIntegrator::nZ", nZ_);
  s.pack("FixedStepIntegrator::nRZ", nRZ_);
}

FixedStepIntegrator::FixedStepIntegrator(DeserializingStream & s) : Integrator(s) {
  s.version("FixedStepIntegrator", 1);
  s.unpack("FixedStepIntegrator::F", F_);
  s.unpack("FixedStepIntegrator::G", G_);
  s.unpack("FixedStepIntegrator::nk", nk_);
  s.unpack("FixedStepIntegrator::h", h_);
  s.unpack("FixedStepIntegrator::nZ", nZ_);
  s.unpack("FixedStepIntegrator::nRZ", nRZ_);
}

void ImplicitFixedStepIntegrator::serialize_body(SerializingStream &s) const {
  FixedStepIntegrator::serialize_body(s);

  s.version("ImplicitFixedStepIntegrator", 1);
  s.pack("ImplicitFixedStepIntegrator::rootfinder", rootfinder_);
  s.pack("ImplicitFixedStepIntegrator::backward_rootfinder", backward_rootfinder_);
}

ImplicitFixedStepIntegrator::ImplicitFixedStepIntegrator(DeserializingStream & s) :
    FixedStepIntegrator(s) {
  s.version("ImplicitFixedStepIntegrator", 1);
  s.unpack("ImplicitFixedStepIntegrator::rootfinder", rootfinder_);
  s.unpack("ImplicitFixedStepIntegrator::backward_rootfinder", backward_rootfinder_);
}

} // namespace casadi<|MERGE_RESOLUTION|>--- conflicted
+++ resolved
@@ -596,7 +596,6 @@
     aug_p.push_back(vec(seed[d][DYN_RQUAD] = MatType::sym(pref + "rquad", rq())));
   }
 
-<<<<<<< HEAD
   // Calculate directional derivatives
   std::vector<std::vector<MatType>> sens;
   oracle_->call_reverse(arg, res, seed, sens, true, false);
@@ -612,38 +611,6 @@
     aug_alg.push_back(vec(project(sens[d][DYN_RZ], rz())));
     aug_quad.push_back(vec(project(sens[d][DYN_RP], rp())));
   }
-=======
-    // Construct return object
-    std::map<std::string, MatType> ret;
-    ret["t"] = aug_t;
-    ret["x"] = vertcat(aug_x);
-    ret["z"] = vertcat(aug_z);
-    ret["p"] = vertcat(aug_p);
-    ret["ode"] = vertcat(aug_ode);
-    ret["alg"] = vertcat(aug_alg);
-    ret["quad"] = vertcat(aug_quad);
-    ret["rx"] = vertcat(aug_rx);
-    ret["rz"] = vertcat(aug_rz);
-    ret["rp"] = vertcat(aug_rp);
-    ret["rode"] = vertcat(aug_rode);
-    ret["ralg"] = vertcat(aug_ralg);
-    ret["rquad"] = vertcat(aug_rquad);
-
-    // Make sure that forward problem does not depend on backward states
-    Function f("f", {ret["t"], ret["x"], ret["z"], ret["p"]},
-                    {ret["ode"], ret["alg"], ret["quad"]}, {{"allow_free", true}});
-    if (f.has_free()) {
-      // Replace dependencies of rx, rz and rp with zeros
-      f = Function("f", {ret["t"], ret["x"], ret["z"], ret["p"],
-                         ret["rx"], ret["rz"], ret["rp"]},
-                        {ret["ode"], ret["alg"], ret["quad"]});
-      std::vector<MatType> v = {ret["t"], ret["x"], ret["z"], ret["p"], 0, 0, 0};
-      v = f(v);
-      ret["ode"] = v.at(0);
-      ret["alg"] = v.at(1);
-      ret["quad"] = v.at(2);
-    }
->>>>>>> 4e344b0e
 
   // Construct return object
   std::map<std::string, MatType> ret;
@@ -663,7 +630,7 @@
 
   // Make sure that forward problem does not depend on backward states
   Function f("f", {ret["t"], ret["x"], ret["z"], ret["p"]},
-                  {ret["ode"], ret["alg"], ret["quad"]});
+                  {ret["ode"], ret["alg"], ret["quad"]}, {{"allow_free", true}});
   if (f.has_free()) {
     // Replace dependencies of rx, rz and rp with zeros
     f = Function("f", {ret["t"], ret["x"], ret["z"], ret["p"],
