--- conflicted
+++ resolved
@@ -98,17 +98,10 @@
   solver.init();
   
   // Pass inputs
-<<<<<<< HEAD
-  solver.input("x_init").setAll(0);
-  solver.input("lambda_init").setAll(0);
+  solver.input("x0").setAll(0);
+  solver.input("lam_x0").setAll(0);
   solver.input("lbx").setAll(-1);
   solver.input("ubx").setAll(1);
-=======
-  solver.input(NLP_SOLVER_X0).setAll(0);
-  solver.input(NLP_SOLVER_LAM_X0).setAll(0);
-  solver.input(NLP_LBX).setAll(-1);
-  solver.input(NLP_UBX).setAll(1);
->>>>>>> 2cbaca5f
 
   // Solve the problem
   solver.solve();
