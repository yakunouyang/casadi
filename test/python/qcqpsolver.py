#
#     This file is part of CasADi.
#
#     CasADi -- A symbolic framework for dynamic optimization.
#     Copyright (C) 2010-2014 Joel Andersson, Joris Gillis, Moritz Diehl,
#                             K.U. Leuven. All rights reserved.
#     Copyright (C) 2011-2014 Greg Horn
#
#     CasADi is free software; you can redistribute it and/or
#     modify it under the terms of the GNU Lesser General Public
#     License as published by the Free Software Foundation; either
#     version 3 of the License, or (at your option) any later version.
#
#     CasADi is distributed in the hope that it will be useful,
#     but WITHOUT ANY WARRANTY; without even the implied warranty of
#     MERCHANTABILITY or FITNESS FOR A PARTICULAR PURPOSE.  See the GNU
#     Lesser General Public License for more details.
#
#     You should have received a copy of the GNU Lesser General Public
#     License along with CasADi; if not, write to the Free Software
#     Foundation, Inc., 51 Franklin Street, Fifth Floor, Boston, MA  02110-1301  USA
#
#
from casadi import *
import casadi as c
from numpy import *
import unittest
from types import *
from helpers import *

qcqpsolvers = []
if SdpSolver.hasPlugin("dsdp"):
  qcqpsolvers.append(("socp",{"socp_solver": "sdp", "socp_solver_options": {"sdp_solver": "dsdp"} },{},False))

if SdpSolver.hasPlugin("dsdp"):
  qcqpsolvers.append(("socp.sdp.dsdp",{},{},False))

if SocpSolver.hasPlugin("mosek"):
  qcqpsolvers.append(("socp",{"socp_solver": "mosek", "socp_solver_options": {"MSK_DPAR_INTPNT_CO_TOL_REL_GAP": 1e-10} },{"less_digits": 3},False))
<<<<<<< HEAD
=======

if SocpSolver.hasPlugin("ecos"):
  qcqpsolvers.append(("socp",{"socp_solver": "ecos", "socp_solver_options": {"abstol": 1e-10,"reltol":1e-10} },{"less_digits": 1},False))
>>>>>>> 17c4ffae

class QcqpSolverTests(casadiTestCase):

  def testboundsviol(self):
    H = 1e-6*DMatrix([[1,0],[0,1]])
    G = DMatrix([2,1])
    A = DMatrix(0,2)
    P = 2*DMatrix([[1,0],[0,2]])
    Q = DMatrix([2,3])
    R = DMatrix([-7])
    LBX = DMatrix([ -inf,-3 ])
    UBX = DMatrix([ inf, -inf ])
    
    for qcqpsolver, qcqp_options, aux_options, re_init in qcqpsolvers:
<<<<<<< HEAD
      solver = QcqpSolver("mysolver",qcqpsolver,{'a':A.sparsity(),'p':P.sparsity(),'h':H.sparsity()},qcqp_options)
=======
      solver = QcqpSolver(qcqpsolver,qcqpStruct(a=A.sparsity(),p=P.sparsity(),h=H.sparsity()))
      solver.setOption(qcqp_options)
      solver.init()
>>>>>>> 17c4ffae

      solver.setInput(H,"h")
      solver.setInput(G,"g")
      solver.setInput(A,"a")
      solver.setInput(P,"p")
      solver.setInput(Q,"q")
      solver.setInput(R,"r")
      solver.setInput(LBX,"lbx")
      solver.setInput(UBX,"ubx")

      with self.assertRaises(Exception):
        solver.evaluate()
      
  def test_bounds(self):
    #  min  1/2 x' H x + 2 x + y
    #   x,y
    #
    #  s.t.  x^2 + 2y^2 + 2*x + 3*y - 7 <= 0
    H = 1e-6*DMatrix([[1,0],[0,1]])
    G = DMatrix([2,1])
    A = DMatrix(0,2)
    P = 2*DMatrix([[1,0],[0,2]])
    Q = DMatrix([2,3])
    R = DMatrix([-7])
    LBX = DMatrix([ -inf, -inf ])
    UBX = DMatrix([ inf, inf ])
    
    for qcqpsolver, qcqp_options, aux_options, re_init in qcqpsolvers:
      self.message("qcqpsolver: " + str(qcqpsolver))

      solver = QcqpSolver("mysolver",qcqpsolver,{'a':A.sparsity(),'p':P.sparsity(),'h':H.sparsity()},qcqp_options)

      try:
        less_digits=aux_options["less_digits"]
      except:
        less_digits=0

      try:
        less_digits=aux_options["less_digits"]
      except:
        less_digits=0

      solver.setInput(H,"h")
      solver.setInput(G,"g")
      solver.setInput(A,"a")
      solver.setInput(P,"p")
      solver.setInput(Q,"q")
      solver.setInput(R,"r")
      solver.setInput(LBX,"lbx")
      solver.setInput(UBX,"ubx")

      solver.evaluate()
      
      #socp = solver.getSolver()
        
      self.checkarray(solver.getOutput(),DMatrix([-(sqrt(73)+3)/3,-(sqrt(73)+9)/12]),str(qcqpsolver),digits=max(1,5-less_digits))
      self.checkarray(solver.getOutput("lam_x"),DMatrix([0,0]),str(qcqpsolver),digits=max(1,5-less_digits))

      self.checkarray(solver.getOutput("lam_a"),DMatrix([]),str(qcqpsolver),digits=max(1,5-less_digits))
      
      self.checkarray(solver.getOutput("cost"),mul(G.T,solver.getOutput()),str(qcqpsolver),digits=max(1,4-less_digits))

  def test_qp(self):
    #  min  1/2 x' H x + 2 x + y
    #   x,y
    #
    H = DMatrix([[1,0],[0,1]])
    G = DMatrix([2,1])
    A = DMatrix(0,2)
    P = DMatrix(2,0)
    Q = DMatrix(0,1)
    R = DMatrix(0,1)
    LBX = DMatrix([ -inf, -inf ])
    UBX = DMatrix([ inf, inf ])
    
    for qcqpsolver, qcqp_options, aux_options, re_init in qcqpsolvers:
      self.message("qcqpsolver: " + str(qcqpsolver))

      solver = QcqpSolver("mysolver",qcqpsolver,{'a':A.sparsity(),'p':P.sparsity(),'h':H.sparsity()},qcqp_options)

      try:
        less_digits=aux_options["less_digits"]
      except:
        less_digits=0

      try:
        less_digits=aux_options["less_digits"]
      except:
        less_digits=0

      solver.setInput(H,"h")
      solver.setInput(G,"g")
      solver.setInput(A,"a")
      solver.setInput(P,"p")
      solver.setInput(Q,"q")
      solver.setInput(R,"r")
      solver.setInput(LBX,"lbx")
      solver.setInput(UBX,"ubx")

      solver.evaluate()
      
      #socp = solver.getSolver()
        
      self.checkarray(solver.getOutput(),DMatrix([-2,-1]),str(qcqpsolver),digits=max(1,5-less_digits))
      self.checkarray(solver.getOutput("lam_x"),DMatrix([0,0]),str(qcqpsolver),digits=max(1,5-less_digits))

      self.checkarray(solver.getOutput("lam_a"),DMatrix([]),str(qcqpsolver),digits=max(1,5-less_digits))
      
      self.checkarray(solver.getOutput("cost"),-2.5,str(qcqpsolver),digits=max(1,4-less_digits))
  
      
if __name__ == '__main__':
    unittest.main()<|MERGE_RESOLUTION|>--- conflicted
+++ resolved
@@ -37,12 +37,9 @@
 
 if SocpSolver.hasPlugin("mosek"):
   qcqpsolvers.append(("socp",{"socp_solver": "mosek", "socp_solver_options": {"MSK_DPAR_INTPNT_CO_TOL_REL_GAP": 1e-10} },{"less_digits": 3},False))
-<<<<<<< HEAD
-=======
 
 if SocpSolver.hasPlugin("ecos"):
   qcqpsolvers.append(("socp",{"socp_solver": "ecos", "socp_solver_options": {"abstol": 1e-10,"reltol":1e-10} },{"less_digits": 1},False))
->>>>>>> 17c4ffae
 
 class QcqpSolverTests(casadiTestCase):
 
@@ -57,13 +54,7 @@
     UBX = DMatrix([ inf, -inf ])
     
     for qcqpsolver, qcqp_options, aux_options, re_init in qcqpsolvers:
-<<<<<<< HEAD
       solver = QcqpSolver("mysolver",qcqpsolver,{'a':A.sparsity(),'p':P.sparsity(),'h':H.sparsity()},qcqp_options)
-=======
-      solver = QcqpSolver(qcqpsolver,qcqpStruct(a=A.sparsity(),p=P.sparsity(),h=H.sparsity()))
-      solver.setOption(qcqp_options)
-      solver.init()
->>>>>>> 17c4ffae
 
       solver.setInput(H,"h")
       solver.setInput(G,"g")
@@ -95,11 +86,6 @@
       self.message("qcqpsolver: " + str(qcqpsolver))
 
       solver = QcqpSolver("mysolver",qcqpsolver,{'a':A.sparsity(),'p':P.sparsity(),'h':H.sparsity()},qcqp_options)
-
-      try:
-        less_digits=aux_options["less_digits"]
-      except:
-        less_digits=0
 
       try:
         less_digits=aux_options["less_digits"]
@@ -149,11 +135,6 @@
       except:
         less_digits=0
 
-      try:
-        less_digits=aux_options["less_digits"]
-      except:
-        less_digits=0
-
       solver.setInput(H,"h")
       solver.setInput(G,"g")
       solver.setInput(A,"a")
