/*
 *    This file is part of CasADi.
 *
 *    CasADi -- A symbolic framework for dynamic optimization.
 *    Copyright (C) 2010 by Joel Andersson, Moritz Diehl, K.U.Leuven. All rights reserved.
 *
 *    CasADi is free software; you can redistribute it and/or
 *    modify it under the terms of the GNU Lesser General Public
 *    License as published by the Free Software Foundation; either
 *    version 3 of the License, or (at your option) any later version.
 *
 *    CasADi is distributed in the hope that it will be useful,
 *    but WITHOUT ANY WARRANTY; without even the implied warranty of
 *    MERCHANTABILITY or FITNESS FOR A PARTICULAR PURPOSE.  See the GNU
 *    Lesser General Public License for more details.
 *
 *    You should have received a copy of the GNU Lesser General Public
 *    License along with CasADi; if not, write to the Free Software
 *    Foundation, Inc., 51 Franklin Street, Fifth Floor, Boston, MA  02110-1301  USA
 *
 */

#ifndef IMPLICIT_FUNCTION_INTERNAL_HPP
#define IMPLICIT_FUNCTION_INTERNAL_HPP

#include "implicit_function.hpp"
#include "fx_internal.hpp"
#include "symbolic/fx/linear_solver.hpp"

namespace CasADi{
  
  // Forward declaration of internal class
  class ImplicitFunctionInternal;

  /// Internal class
  class ImplicitFunctionInternal : public FXInternal{
  public:
    /** \brief Constructor
     *
     * \param f   FX mapping from (n+1) inputs to 1 output.
     */
    ImplicitFunctionInternal(const FX& f, const FX& J, const LinearSolver& linsol);
        
    /// Destructor
    virtual ~ImplicitFunctionInternal() = 0;
    
    /** \brief  Clone */
    virtual ImplicitFunctionInternal* clone() const=0;
    
    /** \brief  Deep copy data members */
    virtual void deepCopyMembers(std::map<SharedObjectNode*,SharedObject>& already_copied);
    
    /** \brief  Create a new ImplicitFunctionInternal */
    virtual ImplicitFunctionInternal* create(const FX& f, const FX& jac, const LinearSolver& linsol) const = 0;    

    /// Initialize
    virtual void init();
    
<<<<<<< HEAD
=======
    /** \brief  Propagate the sparsity pattern through a set of directional derivatives forward or backward */
    virtual void spEvaluate(bool fwd);

    /// Is the class able to propate seeds through the algorithm?
    virtual bool spCanEvaluate(bool fwd){ return true;}

    /** \brief  Update the number of sensitivity directions during or after initialization */
    virtual void updateNumSens(bool recursive);

>>>>>>> a8adc1a4
    /// Solve the system of equations and calculate derivatives
    virtual void evaluate();
 
    /// Solve the nonlinear system of equations
    virtual void solveNonLinear() = 0;

    // The following functions are called internally from EvaluateMX. For documentation, see the MXNode class
    //@{
    virtual void evaluateMX(MXNode* node, const MXPtrV& arg, MXPtrV& res, const MXPtrVV& fseed, MXPtrVV& fsens, const MXPtrVV& aseed, MXPtrVV& asens, bool output_given);
    //@}

    /// Number of equations
    int n_;

    /// The function f(z, x1, x2, ..., xn) == 0
    FX f_;
       
    /// Jacobian of f with respect to z
    FX jac_;
    
    /// Linear solver
    LinearSolver linsol_;

    /// Factorization up-to-date?
    bool fact_up_to_date_;
    
    /// Constraints on decision variables
    std::vector<int> u_c_;
  };



} // namespace CasADi

#endif //IMPLICIT_FUNCTION_INTERNAL_HPP
<|MERGE_RESOLUTION|>--- conflicted
+++ resolved
@@ -56,18 +56,12 @@
     /// Initialize
     virtual void init();
     
-<<<<<<< HEAD
-=======
     /** \brief  Propagate the sparsity pattern through a set of directional derivatives forward or backward */
     virtual void spEvaluate(bool fwd);
 
     /// Is the class able to propate seeds through the algorithm?
     virtual bool spCanEvaluate(bool fwd){ return true;}
 
-    /** \brief  Update the number of sensitivity directions during or after initialization */
-    virtual void updateNumSens(bool recursive);
-
->>>>>>> a8adc1a4
     /// Solve the system of equations and calculate derivatives
     virtual void evaluate();
  
