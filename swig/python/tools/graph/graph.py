#
#     This file is part of CasADi.
#
#     CasADi -- A symbolic framework for dynamic optimization.
#     Copyright (C) 2010-2014 Joel Andersson, Joris Gillis, Moritz Diehl,
#                             K.U. Leuven. All rights reserved.
#     Copyright (C) 2011-2014 Greg Horn
#
#     CasADi is free software; you can redistribute it and/or
#     modify it under the terms of the GNU Lesser General Public
#     License as published by the Free Software Foundation; either
#     version 3 of the License, or (at your option) any later version.
#
#     CasADi is distributed in the hope that it will be useful,
#     but WITHOUT ANY WARRANTY; without even the implied warranty of
#     MERCHANTABILITY or FITNESS FOR A PARTICULAR PURPOSE.  See the GNU
#     Lesser General Public License for more details.
#
#     You should have received a copy of the GNU Lesser General Public
#     License along with CasADi; if not, write to the Free Software
#     Foundation, Inc., 51 Franklin Street, Fifth Floor, Boston, MA  02110-1301  USA
#
#
from casadi import SX, MX, getOperatorRepresentation
import casadi as C

try:
  import pydot
except:
  raise Exception("To use the functionality of casadi.tools.graph, you need to have pydot Installed. Try `easy_install pydot`.")  
      
#import ipdb

def hashcompare(self,other):
  return cmp(hash(self),hash(other))
  
  
def equality(self,other):
  return hash(self)==hash(other)
  
def getDeps(s):
  deps = []
  if not(hasattr(s,'getNdeps')): return deps
  for k in range(s.getNdeps()):
    d = s.getDep(k)
    d.__class__.__cmp__ = hashcompare
    d.__class__.__eq__  = equality
    deps.append(d)
  return deps
 
def addDependency(master,slave,dep={},invdep={}):
  #print master.__hash__() , " => ", slave.__hash__(), "   ", master , " => ", slave
  if master in dep:
    dep[master].add(slave)
  else:
    dep[master]= set([slave])
  if slave in invdep:
    invdep[slave].add(master)
  else:
    invdep[slave] = set([master])
    
def addDependencies(master,slaves,dep={},invdep={}):
  for slave in slaves:
    addDependency(master,slave,dep = dep,invdep = invdep)
  for slave in slaves:
    dependencyGraph(slave,dep = dep,invdep = invdep)

def isLeaf(s):
  return s.isLeaf()
  #return s.isScalar(True) and (s.isConstant() or s.isSymbolic())

def dependencyGraph(s,dep = {},invdep = {}):
  if isinstance(s,SX):
    if s.isScalar(True):
      if not(isLeaf(s)):
        addDependencies(s,getDeps(s),dep = dep,invdep = invdep)
    else:
      addDependencies(s,list(s),dep = dep,invdep = invdep)
  elif isinstance(s,MX):
    addDependencies(s,getDeps(s),dep = dep,invdep = invdep)
  return (dep,invdep)
  
class DotArtist:
  sparsitycol = "#eeeeee"
  def __init__(self,s,dep={},invdep={},graph=None,artists={}):
    self.s = s
    self.dep = dep
    self.invdep = invdep
    self.graph = graph
    self.artists = artists
    
  def hasPorts(self):
    return False
    
  def drawSparsity(self,s,id=None,depid=None,graph=None,nzlabels=None):
    if id is None:
      id = str(s.__hash__())
    if depid is None:
      depid = str(s.getDep(0).__hash__())
    if graph is None:
      graph = self.graph
    sp = s.sparsity()
    deps = getDeps(s)
    if nzlabels is None:
      nzlabels = map(str,range(sp.size()))
    nzlabelcounter = 0
    if s.size()==s.numel():
      graph.add_node(pydot.Node(id,label="%d x %d" % (s.size1(),s.size2()),shape='rectangle',color=self.sparsitycol,style="filled"))
    else:
      label = '<<TABLE BORDER="0" CELLBORDER="1" CELLSPACING="0">'
      label+="<TR><TD COLSPAN='%d'><font color='#666666'>%s</font></TD></TR>" % (s.size2(), s.dimString())
      for i in range(s.size1()):
        label+="<TR>"
        for j in range(s.size2()):
<<<<<<< HEAD
          k = sp.elem_const(i,j)
=======
          k = sp.getNZ(i,j)
>>>>>>> 6af2fc1b
          if k==-1:
            label+="<TD>.</TD>"
          else:
            label+="<TD PORT='f%d' BGCOLOR='%s'>%s</TD>" % (k,self.sparsitycol,nzlabels[nzlabelcounter])
            nzlabelcounter +=1
        label+="</TR>"
      label+="</TABLE>>"
      graph.add_node(pydot.Node(id,label=label,shape='plaintext'))
    graph.add_edge(pydot.Edge(depid,id))
    
class MXSymbolicArtist(DotArtist):
  def hasPorts(self):
    return True
    
  def draw(self):
    s = self.s
    graph = self.graph
    sp = s.sparsity()
    row = sp.row()
    col = "#990000"
    if s.size() == s.numel() and s.size()==1:
      # The Matrix grid is represented by a html table with 'ports'
      graph.add_node(pydot.Node(str(self.s.__hash__())+":f0",label=s.getName(),shape='rectangle',color=col))
    else:
       # The Matrix grid is represented by a html table with 'ports'
      label = '<<TABLE BORDER="0" CELLBORDER="1" CELLSPACING="0" COLOR="%s">' % col
      label+="<TR><TD COLSPAN='%d'>%s: <font color='#666666'>%s</font></TD></TR>" % (s.size2(),s.getName(), s.dimString())
      for i in range(s.size1()):
        label+="<TR>"
        for j in range(s.size2()):
<<<<<<< HEAD
          k = sp.elem_const(i,j)
=======
          k = sp.getNZ(i,j)
>>>>>>> 6af2fc1b
          if k==-1:
            label+="<TD>.</TD>"
          else:
            label+="<TD PORT='f%d' BGCOLOR='#eeeeee'> <font color='#666666'>(%d,%d | %d)</font> </TD>" % (k,i,j,k)
        label+="</TR>"
      label+="</TABLE>>"
      graph.add_node(pydot.Node(str(self.s.__hash__()),label=label,shape='plaintext'))
    
# class MXMappingArtist(DotArtist):
#   def draw(self):
#     s = self.s
#     graph = self.graph
#     sp = s.sparsity()
#     row = sp.row()
    
    
#     # Note: due to Mapping restructuring, this is no longer efficient code
#     deps = getDeps(s)
    
#     depind = s.getDepInd()
#     nzmap = sum([s.mapping(i) for i in range(len(deps))])
    
#     for k,d in enumerate(deps):
#       candidates = map(hash,filter(lambda i: i.isMapping(),self.invdep[d]))
#       candidates.sort()
#       if candidates[0] == hash(s):
#         graph.add_edge(pydot.Edge(str(d.__hash__()),"mapinput" + str(d.__hash__())))
      
#     graph = pydot.Cluster('clustertest' + str(s.__hash__()), rank='max', label='Mapping')
#     self.graph.add_subgraph(graph)
    

    
#     colors = ['#eeeecc','#ccccee','#cceeee','#eeeecc','#eeccee','#cceecc']
    
#     for k,d in enumerate(deps):
#       spd = d.sparsity()
#       #ipdb.set_trace()
#       # The Matrix grid is represented by a html table with 'ports'
#       candidates = map(hash,filter(lambda i: i.isMapping(),self.invdep[d]))
#       candidates.sort()
#       if candidates[0] == hash(s):
#         label = '<<TABLE BORDER="0" CELLBORDER="1" CELLSPACING="0" COLOR="#0000aa">'
#         if not(d.numel()==1 and d.numel()==d.size()): 
#           label+="<TR><TD COLSPAN='%d' BGCOLOR='#dddddd'><font>%s</font></TD></TR>" % (d.size2(), d.dimString())
#         for i in range(d.size1()):
#           label+="<TR>"
#           for j in range(d.size2()):
<<<<<<< HEAD
#             kk = spd.elem_const(i,j)
=======
#             kk = spd.getNZ(i,j)
>>>>>>> 6af2fc1b
#             if kk==-1:
#               label+="<TD>.</TD>"
#             else:
#               label+="<TD PORT='f%d' BGCOLOR='%s'> <font color='#666666'>%d</font> </TD>" % (kk,colors[k],kk)
#           label+="</TR>"
#         label+="</TABLE>>"
#         graph.add_node(pydot.Node("mapinput" + str(d.__hash__()),label=label,shape='plaintext'))
#       graph.add_edge(pydot.Edge("mapinput" + str(d.__hash__()),str(s.__hash__())))
      
#     # The Matrix grid is represented by a html table with 'ports'
#     label = '<<TABLE BORDER="0" CELLBORDER="1" CELLSPACING="0">'
#     if not(s.numel()==1 and s.numel()==s.size()): 
#       label+="<TR><TD COLSPAN='%d'><font color='#666666'>%s</font></TD></TR>" % (s.size2(), s.dimString())
#     for i in range(s.size1()):
#       label+="<TR>"
#       for j in range(s.size2()):
<<<<<<< HEAD
#         k = sp.elem_const(i,j)
=======
#         k = sp.getNZ(i,j)
>>>>>>> 6af2fc1b
#         if k==-1:
#           label+="<TD>.</TD>"
#         else:
#           label+="<TD PORT='f%d' BGCOLOR='%s'> <font color='#666666'>%d</font> </TD>" % (k,colors[depind[k]],nzmap[k])
#       label+="</TR>"
#     label+="</TABLE>>"
#     graph.add_node(pydot.Node(str(self.s.__hash__()),label=label,shape='plaintext'))
    
   
class MXEvaluationArtist(DotArtist):
  def draw(self):
    s = self.s
    graph = self.graph
    sp = s.sparsity()
    row = sp.row()
    
    
    deps = getDeps(s)
    
    f = s.getFunction()
    
    for k,d in enumerate(deps):
      graph.add_edge(pydot.Edge(str(d.__hash__()),"funinput" + str(s.__hash__())+ ":f%d" % k,rankdir="LR"))
      
    graph = pydot.Cluster(str(s.__hash__()), rank='max', label='Function:\n %s' % f.getOption("name"))
    self.graph.add_subgraph(graph)
    
    s = (" %d inputs: |" % f.getNumInputs()) + " | ".join("<f%d> %d" % (i,i) for i in range(f.getNumInputs()))
    graph.add_node(pydot.Node("funinput" + str(self.s.__hash__()),label=s,shape='Mrecord'))

    s = (" %d outputs: |" % f.getNumOutputs())+ " | ".join("<f%d> %d" % (i,i) for i in range(f.getNumOutputs()))
    graph.add_node(pydot.Node(str(self.s.__hash__()),label=s,shape='Mrecord'))
    
    
class MXConstantArtist(DotArtist):
  def hasPorts(self):
    return True
  def draw(self):
    s = self.s
    graph = self.graph
    sp = s.sparsity()
    row = sp.row()
    M = s.getMatrixValue()
    col = "#009900"
    if s.size() == s.numel() and s.size() == 1:
      graph.add_node(pydot.Node(str(self.s.__hash__())+":f0",label=M[0,0],shape='rectangle',color=col))
    else:
      # The Matrix grid is represented by a html table with 'ports'
      label = '<<TABLE BORDER="0" CELLBORDER="1" CELLSPACING="0" COLOR="%s">' % col
      label+="<TR><TD COLSPAN='%d'><font color='#666666'>%s</font></TD></TR>" % (s.size2(), s.dimString())
      for i in range(s.size1()):
        label+="<TR>"
        for j in range(s.size2()):
<<<<<<< HEAD
          k = sp.elem_const(i,j)
=======
          k = sp.getNZ(i,j)
>>>>>>> 6af2fc1b
          if k==-1:
            label+="<TD>.</TD>"
          else:
            label+="<TD PORT='f%d' BGCOLOR='#eeeeee'> %s </TD>" % (k,M[i,j])
        label+="</TR>"
      label+="</TABLE>>"
      graph.add_node(pydot.Node(str(self.s.__hash__()),label=label,shape='plaintext'))

class MXGenericArtist(DotArtist):
  def draw(self):
    k = self.s
    graph = self.graph
    dep = getDeps(k)

    show_sp = not(all([d.sparsity()==k.sparsity() for d in dep]))
    
    if show_sp:
      op = "op"
      self.drawSparsity(k,depid=op + str(k.__hash__()))
    else:
      op = ""
    
    if len(dep)>1:
      # Non-commutative operators are represented by 'record' shapes.
      # The dependencies have different 'ports' where arrows should arrive.
      s = getOperatorRepresentation(self.s,["| <f%d> | " %i for i in range(len(dep))])
      if s.startswith("(|") and s.endswith("|)"):
        s=s[2:-2]
      
      graph.add_node(pydot.Node(op + str(k.__hash__()),label=s,shape='Mrecord'))
      for i,n in enumerate(dep):
        graph.add_edge(pydot.Edge(str(n.__hash__()),op + str(k.__hash__())+":f%d" % i))
    else:
      s = getOperatorRepresentation(k,["."])
      self.graph.add_node(pydot.Node(op + str(k.__hash__()),label=s,shape='oval'))
      for i,n in enumerate(dep):
        self.graph.add_edge(pydot.Edge(str(n.__hash__()),op + str(k.__hash__())))

class MXGetNonzerosArtist(DotArtist):
  def draw(self):
    s = self.s
    graph = self.graph
    n = getDeps(s)[0]
    
    
    show_sp = not(s.size() == s.numel() and s.size() == 1)
    
    if show_sp:
      op = "op"
      self.drawSparsity(s,depid=op + str(s.__hash__()))
    else:
      op = ""
      
    sp = s.sparsity()
    row = sp.row()
    M = s.mapping()
    col = "#333333"
    if s.size() == s.numel() and s.size() == 1:
      graph.add_node(pydot.Node(op+str(s.__hash__())+":f0",label="[%s]" % str(M[0,0]),shape='rectangle',style="filled",fillcolor='#eeeeff'))
    else:
      # The Matrix grid is represented by a html table with 'ports'
      label = '<<TABLE BORDER="0" CELLBORDER="1" CELLSPACING="0" COLOR="%s">' % col
      label+="<TR><TD COLSPAN='%d' PORT='entry'>getNonzeros</TD></TR>" % (s.size2())
      for i in range(s.size1()):
        label+="<TR>"
        for j in range(s.size2()):
<<<<<<< HEAD
          k = sp.elem_const(i,j)
=======
          k = sp.getNZ(i,j)
>>>>>>> 6af2fc1b
          if k==-1:
            label+="<TD>.</TD>"
          else:
            label+="<TD PORT='f%d' BGCOLOR='#eeeeff'> %s </TD>" % (k,M[i,j])
        label+="</TR>"
      label+="</TABLE>>"
      graph.add_node(pydot.Node(op+str(s.__hash__()),label=label,shape='plaintext'))
    self.graph.add_edge(pydot.Edge(str(n.__hash__()),op+str(s.__hash__())))

class MXSetNonzerosArtist(DotArtist):
  def draw(self):
    s = self.s
    graph = self.graph
    entry = getDeps(s)[0]
    target = getDeps(s)[1]
    
    
    show_sp = not(all([d.sparsity()==s.sparsity() for d in getDeps(s)]))
    
    if show_sp:
      op = "op"
      self.drawSparsity(s,depid=op + str(s.__hash__()))
    else:
      op = ""
      
    sp = target.sparsity()
    row = sp.row()
    M = list(s.mapping())
    Mk = 0 
    col = "#333333"

    # The Matrix grid is represented by a html table with 'ports'
    label = '<<TABLE BORDER="0" CELLBORDER="1" CELLSPACING="0" COLOR="%s">' % col
    label+="<TR><TD COLSPAN='%d' PORT='entry'>setNonzeros</TD></TR>" % (s.size2())
    for i in range(s.size1()):
      label+="<TR>"
      for j in range(s.size2()):
<<<<<<< HEAD
        k = entry.sparsity().elem_const(i,j)
=======
        k = entry.sparsity().getNZ(i,j)
>>>>>>> 6af2fc1b
        if k==-1 or Mk>= len(M) or k != M[Mk]:
          label+="<TD>.</TD>"
          if Mk< len(M)-1 and M[Mk]==-1 and k!=-1: Mk+=1
        else:
          label+="<TD PORT='f%d' BGCOLOR='#eeeeff'> %s </TD>" % (Mk,Mk)
          Mk+=1 
      label+="</TR>"
    label+="</TABLE>>"
    graph.add_node(pydot.Node(op+str(s.__hash__()),label=label,shape='plaintext'))
    self.graph.add_edge(pydot.Edge(str(entry.__hash__()),op+str(s.__hash__())+':entry'))
    self.graph.add_edge(pydot.Edge(str(target.__hash__()),op+str(s.__hash__())))


class MXAddNonzerosArtist(DotArtist):
  def draw(self):
    s = self.s
    graph = self.graph
    entry = getDeps(s)[0]
    target = getDeps(s)[1]

    show_sp = not(all([d.sparsity()==s.sparsity() for d in getDeps(s)]))
    
    if show_sp:
      op = "op"
      self.drawSparsity(s,depid=op + str(s.__hash__()))
    else:
      op = ""
      
    sp = target.sparsity()
    row = sp.row()
    M = list(s.mapping())
    Mk = 0 
    col = "#333333"

    # The Matrix grid is represented by a html table with 'ports'
    label = '<<TABLE BORDER="0" CELLBORDER="1" CELLSPACING="0" COLOR="%s">' % col
    label+="<TR><TD COLSPAN='%d' PORT='entry'>addNonzeros</TD></TR>" % (s.size2())
    for i in range(s.size1()):
      label+="<TR>"
      for j in range(s.size2()):
<<<<<<< HEAD
        k = sp.elem_const(i,j)
=======
        k = sp.getNZ(i,j)
>>>>>>> 6af2fc1b
        if k==-1 or Mk>= len(M) or k != M[Mk]:
          label+="<TD>.</TD>"
          if Mk< len(M)-1 and M[Mk]==-1 and k!=-1: Mk+=1
        else:
          label+="<TD PORT='f%d' BGCOLOR='#eeeeff'> %s </TD>" % (Mk,Mk)
          Mk+=1 
      label+="</TR>"
    label+="</TABLE>>"
    graph.add_node(pydot.Node(op+str(s.__hash__()),label=label,shape='plaintext'))
    self.graph.add_edge(pydot.Edge(str(entry.__hash__()),op+str(s.__hash__())+':entry'))
    self.graph.add_edge(pydot.Edge(str(target.__hash__()),op+str(s.__hash__())))
      
      
class MXOperationArtist(DotArtist):
  def draw(self):
    k = self.s
    graph = self.graph
    dep = getDeps(k)
    
    show_sp = True
    
    if k.isUnary() and dep[0].sparsity()==k.sparsity():
      show_sp = False
    if k.isBinary() and dep[0].sparsity()==k.sparsity() and dep[1].sparsity()==k.sparsity():
      show_sp = False
    
    if show_sp:
      op = "op"
      self.drawSparsity(k,depid=op + str(k.__hash__()))
    else:
      op = ""
    
    if not(k.isCommutative()):
      # Non-commutative operators are represented by 'record' shapes.
      # The dependencies have different 'ports' where arrows should arrive.
      s = getOperatorRepresentation(self.s,["| <f0> | ", " | <f1> |"])
      if s.startswith("(|") and s.endswith("|)"):
        s=s[2:-2]
      
      graph.add_node(pydot.Node(op + str(k.__hash__()),label=s,shape='Mrecord'))
      for i,n in enumerate(dep):
        graph.add_edge(pydot.Edge(str(n.__hash__()),op + str(k.__hash__())+":f%d" % i))
    else: 
     # Commutative operators can be represented more compactly as 'oval' shapes.
      s = getOperatorRepresentation(k,[".", "."])
      if s.startswith("(.") and s.endswith(".)"):
        s=s[2:-2]
      if s.startswith("(") and s.endswith(")"):
        s=s[1:-1]
      self.graph.add_node(pydot.Node(op + str(k.__hash__()),label=s,shape='oval'))
      for i,n in enumerate(dep):
        self.graph.add_edge(pydot.Edge(str(n.__hash__()),op + str(k.__hash__())))

class MXIfTestArtist(DotArtist):
  def draw(self):
    k = self.s
    graph = self.graph
    dep = getDeps(k)
    
    show_sp = True
    
    s = "<f0> ? | <f1> true"
    
    graph.add_node(pydot.Node(str(k.__hash__()),label=s,shape='Mrecord'))
    for i,n in enumerate(dep):
      graph.add_edge(pydot.Edge(str(n.__hash__()),str(k.__hash__())+":f%d" % i))
    
class MXDensificationArtist(DotArtist):
  def draw(self):
    k = self.s
    graph = self.graph
    dep = getDeps(k)
    
    self.graph.add_node(pydot.Node(str(k.__hash__()),label="densify(.)",shape='oval'))
    self.graph.add_edge(pydot.Edge(str(dep[0].__hash__()),str(k.__hash__())))

class MXNormArtist(DotArtist):
  def draw(self):
    k = self.s
    graph = self.graph
    dep = getDeps(k)
    s = getOperatorRepresentation(k,[".", "."])
    self.graph.add_node(pydot.Node(str(k.__hash__()),label=s,shape='oval'))
    self.graph.add_edge(pydot.Edge(str(dep[0].__hash__()),str(k.__hash__())))
        
class MXEvaluationOutputArtist(DotArtist):
  def draw(self):
    k = self.s

    self.drawSparsity(k,depid=str(hash(k.getDep(0))) + ":f%d" % k.getEvaluationOutput())
    
       
class MXMultiplicationArtist(DotArtist):
  def draw(self):
    k = self.s
    graph = self.graph
    dep = getDeps(k)

    # Non-commutative operators are represented by 'record' shapes.
    # The dependencies have different 'ports' where arrows should arrive.
    s = "mul(| <f0> | , | <f1> | )"

    graph.add_node(pydot.Node(str(k.__hash__()),label=s,shape='Mrecord'))
    for i,n in enumerate(dep):
      graph.add_edge(pydot.Edge(str(n.__hash__()),str(k.__hash__())+":f%d" % i))
        
class SXArtist(DotArtist):
  def draw(self):
    s = self.s
    graph = self.graph
    sp = s.sparsity()
    row = sp.row()
      
    # The Matrix grid is represented by a html table with 'ports'
    label = '<<TABLE BORDER="0" CELLBORDER="1" CELLSPACING="0">'
    for i in range(s.size1()):
      label+="<TR>"
      for j in range(s.size2()):
<<<<<<< HEAD
        k = sp.elem_const(i,j)
=======
        k = sp.getNZ(i,j)
>>>>>>> 6af2fc1b
        if k==-1:
          label+="<TD>.</TD>"
        else:
          sx = s.nz[k]
          if self.shouldEmbed(sx):
            label+="<TD BGCOLOR='#eeeeee'>%s</TD>" % str(sx)
          else:
            self.graph.add_edge(pydot.Edge(str(sx.__hash__()),"%s:f%d" % (str(self.s.__hash__()), k)))
            label+="<TD PORT='f%d' BGCOLOR='#eeeeee'> <font color='#666666'>(%d,%d|%d)</font> </TD>" % (k,i,j,k)
      label+="</TR>"
    label+="</TABLE>>"
    graph.add_node(pydot.Node(str(self.s.__hash__()),label=label,shape='plaintext'))
    
  def shouldEmbed(self,sx):
    return len(self.invdep[sx]) == 1 and sx.isLeaf()
    
class SXLeafArtist(DotArtist):
  def draw(self):
    if len(self.invdep[self.s]) == 1:
      master = list(self.invdep[self.s])[0]
      if hasattr(self.artists[master],'shouldEmbed'):
        if self.artists[master].shouldEmbed(self.s):
          return
    style = "solid" # Symbolic nodes are represented box'es
    if self.s.isConstant():
      style = "bold" # Constants are represented by bold box'es
    self.graph.add_node(pydot.Node(str(self.s.__hash__()),label=str(self.s),shape="box",style=style)) 

class SXNonLeafArtist(DotArtist):
  def draw(self):
    k = self.s
    graph = self.graph
    dep = getDeps(k)
    if not(k.isCommutative()):
      # Non-commutative operators are represented by 'record' shapes.
      # The dependencies have different 'ports' where arrows should arrive.
      s = getOperatorRepresentation(self.s,["| <f0> | ", " | <f1> |"])
      if s.startswith("(|") and s.endswith("|)"):
        s=s[2:-2]
      
      graph.add_node(pydot.Node(str(k.__hash__()),label=s,shape='Mrecord'))
      for i,n in enumerate(dep):
        graph.add_edge(pydot.Edge(str(n.__hash__()),str(k.__hash__())+":f%d" % i))
    else: 
     # Commutative operators can be represented more compactly as 'oval' shapes.
      s = getOperatorRepresentation(k,[".", "."])
      if s.startswith("(.") and s.endswith(".)"):
        s=s[2:-2]
      if s.startswith("(") and s.endswith(")"):
        s=s[1:-1]
      self.graph.add_node(pydot.Node(str(k.__hash__()),label=s,shape='oval'))
      for i,n in enumerate(dep):
        self.graph.add_edge(pydot.Edge(str(n.__hash__()),str(k.__hash__())))
        
        
  
def createArtist(node,dep={},invdep={},graph=None,artists={}):
  if isinstance(node,SX):
    if node.isScalar(True):
      if isLeaf(node):
        return SXLeafArtist(node,dep=dep,invdep=invdep,graph=graph,artists=artists)
      else:
        return SXNonLeafArtist(node,dep=dep,invdep=invdep,graph=graph,artists=artists)
    else:
      return SXArtist(node,dep=dep,invdep=invdep,graph=graph,artists=artists)
    
    
  elif isinstance(node,MX):
    if node.isSymbolic():
      return MXSymbolicArtist(node,dep=dep,invdep=invdep,graph=graph,artists=artists)
    elif node.isBinary() or node.isUnary():
      return MXOperationArtist(node,dep=dep,invdep=invdep,graph=graph,artists=artists)
    elif node.isConstant():
      return MXConstantArtist(node,dep=dep,invdep=invdep,graph=graph,artists=artists)
    elif node.isEvaluation():
      return MXEvaluationArtist(node,dep=dep,invdep=invdep,graph=graph,artists=artists)
    elif node.isEvaluationOutput():
      return MXEvaluationOutputArtist(node,dep=dep,invdep=invdep,graph=graph,artists=artists)
    elif node.isNorm():
      return MXNormArtist(node,dep=dep,invdep=invdep,graph=graph,artists=artists)
    elif node.isOperation(C.OP_GETNONZEROS):
      return MXGetNonzerosArtist(node,dep=dep,invdep=invdep,graph=graph,artists=artists)
    elif node.isOperation(C.OP_SETNONZEROS):
      return MXSetNonzerosArtist(node,dep=dep,invdep=invdep,graph=graph,artists=artists)
    elif node.isOperation(C.OP_ADDNONZEROS):
      return MXAddNonzerosArtist(node,dep=dep,invdep=invdep,graph=graph,artists=artists)
    else:
      return MXGenericArtist(node,dep=dep,invdep=invdep,graph=graph,artists=artists)
  else:
    raise Exception("Cannot create artist for %s" % str(type(s)))
        
def dotgraph(s,direction="BT"):
  """
  Creates and returns a pydot graph structure that represents an SX.
  
  direction   one of "BT", "LR", "TB", "RL"
  """

  try:
    def getHashSX(e):
      try:
        return e.getElementHash()
      except:
        return SX__hash__backup(e)
        
    SX__hash__backup = SX.__hash__
    SX.__hash__ = getHashSX
    
    # Get the dependencies and inverse dependencies in a dict
    dep, invdep = dependencyGraph(s,{},{})
    
    allnodes = set(dep.keys()).union(set(invdep.keys()))
    
    #print "a", set(dep.keys()), [i.__hash__() for i in dep.keys()]
    #print "b", set(invdep.keys()), [i.__hash__() for i in invdep.keys()]
    #print "allnodes", allnodes, [i.__hash__() for i in allnodes]
    
    #return None
    
    artists = {}
    
    graph = pydot.Dot('G', graph_type='digraph',rankdir=direction)
      
    for node in allnodes:
      artists[node] = createArtist(node,dep=dep,invdep=invdep,graph=graph,artists=artists)
      
    for artist in artists.itervalues():
      if artist is None: continue
      artist.draw()
    
    file('source.dot','w').write(graph.to_string())
  finally:
    SX.__hash__ = SX__hash__backup
  return graph


def dotsave(s,format='ps',filename="temp",direction="RL"):
  """
  Make a drawing of an SX and save it.
  
  format can be one of:
    dot canon cmap cmapx cmapx_np dia dot fig gd gd2 gif hpgl imap imap_np
    ismap jpe jpeg jpg mif mp pcl pdf pic plain plain-ext png ps ps2 raw
    svg svgz vml vmlz vrml vtx wbmp xdot xlib
    
  direction   one of "BT", "LR", "TB", "RL"
  
  """
  g = dotgraph(s,direction=direction)
  if hasattr(g,'write_'+format):
    getattr(g,'write_'+format)(filename)
  else:
    s = "Unknown format '%s'. Please pick one of the following:\n" % format
    l = ['dot']
    for n in dir(g):
      if n.startswith("write_"):
        l.append(n[6:])
    s+= " ".join(l)
    raise Exception(s)
  
def dotdraw(s,direction="RL"):
  """
  Make a drawing of an SX and display it.
  
  direction   one of "BT", "LR", "TB", "RL"
  """
  
  try:  # Check if we have pylab
    from pylab import imread, imshow,show,figure, axes
  except:
    # We don't have pylab, so just write out to file
    print "casadi.tools.graph.dotdraw: no pylab detected, will not show drawing on screen."
    dotgraph(s,direction=direction).write_ps("temp.ps")
    return
   
  if hasattr(show,'__class__') and show.__class__.__name__=='PylabShow':  
    # catch pyreport case, so we have true vector graphics
    figure_name = '%s%d.%s' % ( show.basename, len(show.figure_list), show.figure_extension )
    show.figure_list += (figure_name, )
    dotgraph(s,direction=direction).write_pdf(figure_name)
    print "Here goes figure %s (dotdraw)" % figure_name
  else:
    # Matplotlib does not allow to display vector graphics on screen, 
    # so we fall back to png
    temp="_temp.png"
    dotgraph(s,direction=direction).write_png(temp)
    im = imread(temp)
    figure()
    ax = axes([0,0,1,1], frameon=False)
    ax.set_axis_off()
    imshow(im)
    show()<|MERGE_RESOLUTION|>--- conflicted
+++ resolved
@@ -112,11 +112,7 @@
       for i in range(s.size1()):
         label+="<TR>"
         for j in range(s.size2()):
-<<<<<<< HEAD
-          k = sp.elem_const(i,j)
-=======
           k = sp.getNZ(i,j)
->>>>>>> 6af2fc1b
           if k==-1:
             label+="<TD>.</TD>"
           else:
@@ -147,11 +143,7 @@
       for i in range(s.size1()):
         label+="<TR>"
         for j in range(s.size2()):
-<<<<<<< HEAD
-          k = sp.elem_const(i,j)
-=======
           k = sp.getNZ(i,j)
->>>>>>> 6af2fc1b
           if k==-1:
             label+="<TD>.</TD>"
           else:
@@ -200,11 +192,7 @@
 #         for i in range(d.size1()):
 #           label+="<TR>"
 #           for j in range(d.size2()):
-<<<<<<< HEAD
-#             kk = spd.elem_const(i,j)
-=======
 #             kk = spd.getNZ(i,j)
->>>>>>> 6af2fc1b
 #             if kk==-1:
 #               label+="<TD>.</TD>"
 #             else:
@@ -221,11 +209,7 @@
 #     for i in range(s.size1()):
 #       label+="<TR>"
 #       for j in range(s.size2()):
-<<<<<<< HEAD
-#         k = sp.elem_const(i,j)
-=======
 #         k = sp.getNZ(i,j)
->>>>>>> 6af2fc1b
 #         if k==-1:
 #           label+="<TD>.</TD>"
 #         else:
@@ -279,11 +263,7 @@
       for i in range(s.size1()):
         label+="<TR>"
         for j in range(s.size2()):
-<<<<<<< HEAD
-          k = sp.elem_const(i,j)
-=======
           k = sp.getNZ(i,j)
->>>>>>> 6af2fc1b
           if k==-1:
             label+="<TD>.</TD>"
           else:
@@ -350,11 +330,7 @@
       for i in range(s.size1()):
         label+="<TR>"
         for j in range(s.size2()):
-<<<<<<< HEAD
-          k = sp.elem_const(i,j)
-=======
           k = sp.getNZ(i,j)
->>>>>>> 6af2fc1b
           if k==-1:
             label+="<TD>.</TD>"
           else:
@@ -392,11 +368,7 @@
     for i in range(s.size1()):
       label+="<TR>"
       for j in range(s.size2()):
-<<<<<<< HEAD
-        k = entry.sparsity().elem_const(i,j)
-=======
         k = entry.sparsity().getNZ(i,j)
->>>>>>> 6af2fc1b
         if k==-1 or Mk>= len(M) or k != M[Mk]:
           label+="<TD>.</TD>"
           if Mk< len(M)-1 and M[Mk]==-1 and k!=-1: Mk+=1
@@ -437,11 +409,7 @@
     for i in range(s.size1()):
       label+="<TR>"
       for j in range(s.size2()):
-<<<<<<< HEAD
-        k = sp.elem_const(i,j)
-=======
         k = sp.getNZ(i,j)
->>>>>>> 6af2fc1b
         if k==-1 or Mk>= len(M) or k != M[Mk]:
           label+="<TD>.</TD>"
           if Mk< len(M)-1 and M[Mk]==-1 and k!=-1: Mk+=1
@@ -560,11 +528,7 @@
     for i in range(s.size1()):
       label+="<TR>"
       for j in range(s.size2()):
-<<<<<<< HEAD
-        k = sp.elem_const(i,j)
-=======
         k = sp.getNZ(i,j)
->>>>>>> 6af2fc1b
         if k==-1:
           label+="<TD>.</TD>"
         else:
